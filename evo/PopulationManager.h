//  This file is part of Empirical, https://github.com/devosoft/Empirical
//  Copyright (C) Michigan State University, 2016.
//  Released under the MIT Software license; see doc/LICENSE
//
//  This file defines built-in population managers for use with emp::evo::World
//
//
//  Developer notes:
//  * Rather than deleting organisms ourright, run all deletions through a ClearCell function
//    so that a common signal system can also be run.

#ifndef EMP_EVO_POPULATION_MANAGER_H
#define EMP_EVO_POPULATION_MANAGER_H

#include <set>
#include <array>
#include "../tools/random_utils.h"
#include "PopulationIterator.h"

namespace emp {
namespace evo {

  template <typename POP_MANAGER> class PopulationIterator;

  template <typename ORG=int>
  class PopulationManager_Base {
  protected:
    using ptr_t = ORG *;
    emp::vector<ORG *> pop;

    unsigned int curr_ins_index;
    Random * random_ptr;

  public:
    PopulationManager_Base() { ; }
    ~PopulationManager_Base() { ; }

    // Allow this and derived classes to be identified as a population manager.
    static constexpr bool emp_is_population_manager = true;
    static constexpr bool emp_has_separate_generations = false;
    using value_type = ORG*;

    friend class PopulationIterator<PopulationManager_Base<ORG> >;
    using iterator = PopulationIterator<PopulationManager_Base<ORG> >;

    ptr_t & operator[](int i) { return pop[i]; }
    const ptr_t operator[](int i) const { return pop[i]; }
    iterator begin(){return iterator(this, 0);}
    iterator end(){return iterator(this, pop.size());}

    uint32_t size() const { return pop.size(); }
    void resize(int new_size) { pop.resize(new_size); }
    int GetSize() const { return (int) pop.size(); }
    ORG const * GetPos(size_t pos) { return pop[pos];} 

    void SetRandom(Random * r) { random_ptr = r; }
    unsigned int SequentialInsert(ORG * org) { 
      pop.push_back(org);
      return pop.size() - 1;
    }

    void Print(std::function<std::string(ORG*)> string_fun, std::ostream & os = std::cout,
              std::string empty="X", std::string spacer=" ") {
      for (ORG * org : pop) {
        if (org) os << string_fun(org);
        else os << empty;
        os << spacer;
      }
    }
    void Print(std::ostream & os = std::cout, std::string empty="X", std::string spacer=" ") {
      for (ORG * org : pop) {
        if (org) os << *org;
        else os << empty;
        os << spacer;
      }
    }

    // AddOrg and ReplaceOrg should be the only ways new organisms come into a population.
    // AddOrg inserts them into the end of the designated population.
    // ReplaceOrg places them at a specific position, replacing anyone who may already be there.
    int AddOrg(ORG * new_org) {
      const int pos = pop.size();
      pop.push_back(new_org);
      return pos;
    }
    int AddOrgBirth(ORG * new_org, int parent_pos) {
      const int pos = random_ptr->GetInt((int) pop.size());
      if (pop[pos]) delete pop[pos];
      pop[pos] = new_org;
      return pos;
    }

    void Clear() {
      // Delete all organisms.
      for (ORG * m : pop) delete m;
      pop.resize(0);
    }

    void Update() { ; } // Basic version of Update() does nothing, but World may trigger actions.

    // Execute() redirect to all organisms in the population, forwarding arguments.
    template <typename... ARGS>
    void Execute(ARGS... args) {
      for (ORG * m : pop) {
        if (m) m->Execute(std::forward<ARGS>(args)...);
      }
    }


    // --- POPULATION MANIPULATIONS ---

    // Run population through a bottleneck to (potentiall) shrink it.
    void DoBottleneck(const int new_size, bool choose_random=true) {
      if (new_size >= (int) pop.size()) return;  // No bottleneck needed!

      // If we are supposed to keep only random organisms, shuffle the beginning into place!
      if (choose_random) emp::Shuffle<ptr_t>(*random_ptr, pop, new_size);

      // Delete all of the organisms we are removing and resize the population.
      for (int i = new_size; i < (int) pop.size(); ++i) delete pop[i];
      pop.resize(new_size);
    }
  };

  // A standard population manager for using synchronous generations in a traditional
  // evolutionary algorithm setup.

  template <typename ORG=int>
  class PopulationManager_EA : public PopulationManager_Base<ORG> {
  protected:
    emp::vector<ORG *> next_pop;
    using PopulationManager_Base<ORG>::pop;

  public:
    PopulationManager_EA() { ; }
    ~PopulationManager_EA() { Clear(); }

    static constexpr bool emp_has_separate_generations = true;

    int AddOrgBirth(ORG * new_org, int parent_pos) {
      const int pos = next_pop.size();
      next_pop.push_back(new_org);
      return pos;
    }

    void Clear() {
      // Delete all organisms.
      for (ORG * m : pop) delete m;
      for (ORG * m : next_pop) delete m;

      pop.resize(0);
      next_pop.resize(0);
    }

    void Update() {
      for (ORG * m : pop) delete m;   // Delete the current population.
      pop = next_pop;                 // Move over the next generation.
      next_pop.resize(0);             // Clear out the next pop to refill again.
    }
  };


  // A standard population manager for using a serial-transfer protocol.  All new
  // organisms get inserted into the main population; once it is full the population
  // is shrunk down.

  template <typename ORG=int>
  class PopulationManager_SerialTransfer : public PopulationManager_Base<ORG> {
  protected:
    using PopulationManager_Base<ORG>::pop;
    using PopulationManager_Base<ORG>::random_ptr;
    using PopulationManager_Base<ORG>::DoBottleneck;

    int max_size;
    int bottleneck_size;
    int num_bottlenecks;
  public:
    PopulationManager_SerialTransfer()
      : max_size(1000), bottleneck_size(100), num_bottlenecks(0) { ; }
    ~PopulationManager_SerialTransfer() { ; }

    int GetMaxSize() const { return max_size; }
    int GetBottleneckSize() const { return bottleneck_size; }
    int GetNumBottlnecks() const { return num_bottlenecks; }

    void SetMaxSize(const int m) { max_size = m; }
    void SetBottleneckSize(const int b) { bottleneck_size = b; }

    void ConfigPop(int m, int b) { max_size = m; bottleneck_size = b; }

    int AddOrgBirth(ORG * new_org, int parent_pos) {
      if (pop.size() >= max_size) {
        DoBottleneck(bottleneck_size);
        ++num_bottlenecks;
      }
      const int pos = pop.size();
      pop.push_back(new_org);
      return pos;
    }
  };

  template <typename ORG=int>
  class PopulationManager_Grid : public PopulationManager_Base<ORG> {
  protected:
    using PopulationManager_Base<ORG>::pop;
    using PopulationManager_Base<ORG>::random_ptr;
    using PopulationManager_Base<ORG>::curr_ins_index;

    int width;
    int height;

    int ToX(int id) const { return id % width; }
    int ToY(int id) const { return id / width; }
    int ToID(int x, int y) const { return y*width + x; }

  public:
    static int GetMaxPossibleInRadius(ORG * org, int radius) { return radius * radius;}
    
    PopulationManager_Grid() { 
      ConfigPop(10,10);
      curr_ins_index = 0;
    }
    ~PopulationManager_Grid() { ; }

    // this method will insert organisms sequentially through the population--used for 
    // initialization. Automatically wraps insertion point
    unsigned int SequentialInsert(ORG * org) {
      int point = curr_ins_index;
      pop[curr_ins_index++] = org;
      curr_ins_index %= (width * height);
      return point;
    }

    int GetWidth() const { return width; }
    int GetHeight() const { return height; }

    // method to get all the von-neuman (sp?) neighbors of a particular organism
    // does not include the organism itself
    std::set<ORG *> GetOrgNeighbors (int org_id) {
      std::set<ORG *> neighbors;
      int org_x, org_y;
      org_x = ToX(org_id);
      org_y = ToY(org_id);

      // iterate over all possible spaces && add organisms to set
      // j
      // using the set will prevent duplictes, since we *WILL* traverse the same spaces
      // multiple times.
      for(int i = -1; i < 2; i++) {
        for(int j = -1; j < 2; j++) {
          neighbors.insert(pop[ToID((org_x + i + width) % width, 
                                    (org_y + j + height) % height)]);
        }
      }

      neighbors.erase(neighbors.find(pop[org_id])); // remove focal node from set
      return neighbors;
    }

    //TODO@JGF: a) make the rest of my todo's @'d to me
    //          b) make the function naming consistent (e.g. camel, not _'s)


    std::set<ORG *> GetClusterByRadius(unsigned int focal_id, int depth) {
      std::set<unsigned int> explored;

      unsigned int org_x, org_y, target;

      // execute a breadth-first-search, depth nodes deep, from focal_id
      

      org_x = ToX(focal_id);
      org_y = ToY(focal_id);
      for(int i = -(depth / 2); i < (depth / 2); i++) {
        for(int j = -(depth / 2); j < (depth / 2); j++){
          target = ToID((org_x + i + width) % width, (org_y + j + height) % height);
          explored.insert(target);
        }
      }


      std::set<ORG *> orgs;
      for (auto site : explored) {
        if (pop[site] != nullptr) { orgs.insert(pop[site]); }
      }
      return orgs;
    }

    void ConfigPop(int w, int h) { width = w; height = h; pop.resize(width*height, nullptr); }

    // Injected orgs go into a random position.
    int AddOrg(ORG * new_org) {
      const int pos = random_ptr->GetInt((int) pop.size());
      if (pop[pos]) delete pop[pos];
      pop[pos] = new_org;
      return pos;
    }

    // Newly born orgs go next to their parents.
    int AddOrgBirth(ORG * new_org, int parent_pos) {
      const int parent_x = ToX(parent_pos);
      const int parent_y = ToY(parent_pos);
      const int offset = random_ptr->GetInt(9);
      const int offspring_x = emp::mod(parent_x + offset%3 - 1, width);
      const int offspring_y = emp::mod(parent_y + offset/3 - 1, height);
      const int pos = ToID(offspring_x, offspring_y);
<<<<<<< HEAD
     
     
      if (pop[pos] != nullptr) delete pop[pos];
=======


      if (pop[pos]) delete pop[pos];

>>>>>>> 19ee3457
      pop[pos] = new_org;

      return pos;
    }

    void Print(std::function<std::string(ORG*)> string_fun,
               std::ostream & os = std::cout,
               const std::string & empty="-",
               const std::string & spacer=" ")
    {
      emp_assert(string_fun);
      for (int y=0; y<height; y++) {
        for (int x = 0; x<width; x++) {
          ORG * org = pop[ToID(x,y)];
          if (org) os << string_fun(org) << spacer;
          else os << empty << spacer;
        }
        os << std::endl;
      }
    }

    void Print(std::ostream & os = std::cout, std::string empty="X", std::string spacer=" ") {
      for (int y=0; y<height; y++) {
        for (int x = 0; x<width; x++) {
          ORG * org = pop[ToID(x,y)];
          if (org) os << *org << spacer;
          else os << empty << spacer;
        }
        os << std::endl;
      }
    }
  };

<<<<<<< HEAD
 template <typename ORG>
 class PopulationManager_MixedGrid : public PopulationManager_Grid<ORG> {
  public:
    using PopulationManager_Base<ORG>::pop;
    using PopulationManager_Base<ORG>::random_ptr;
    using PopulationManager_Base<ORG>::SetRandom;
    using PopulationManager_Base<ORG>::GetSize;

    using PopulationManager_Grid<ORG>::ConfigPop;
    using PopulationManager_Grid<ORG>::curr_ins_index;
    using PopulationManager_Grid<ORG>::ToX;
    using PopulationManager_Grid<ORG>::ToY;
    using PopulationManager_Grid<ORG>::ToID;
    using PopulationManager_Grid<ORG>::width;
    using PopulationManager_Grid<ORG>::height;


    PopulationManager_MixedGrid() { 
      ConfigPop(10,10);
      curr_ins_index = 0;
    }

    ~PopulationManager_MixedGrid() { ; }

    // override the add-org-birth method to randomly assign a location
    int AddOrgBirth(ORG * new_org, int parent_pos) {
      const int pos = random_ptr->GetInt((int) pop.size());
     
      if (pop[pos] != nullptr) delete pop[pos];
      pop[pos] = new_org;

      return pos;
    }
    
 };

 template <typename ORG>
 class PopulationManager_Pools : public PopulationManager_Base<ORG> {
=======
  template <typename ORG>
  class PopulationManager_Pools : public PopulationManager_Base<ORG> {
>>>>>>> 19ee3457
  public:
    using PopulationManager_Base<ORG>::pop;
    using PopulationManager_Base<ORG>::random_ptr;
    using PopulationManager_Base<ORG>::SetRandom;
    using PopulationManager_Base<ORG>::GetSize;

    int pool_count;                           // How many pools are in the population?
    vector<int> pool_sizes;                   // How large is each pool?
    std::map<int, vector<int> > connections;  // Which other pools can each position access?

    int org_count;                            // orgs in vector              @CAO: What vector?
    int r_upper;                              // random upper limit          @CAO: Limit of what?
    int r_lower;                              // random lower limit
    vector<int> pool_end;                     // end of each pool in array   @CAO: Last element?
    double mig_rate;

  public:
    PopulationManager_Pools() : org_count(0) { ; }
    ~PopulationManager_Pools() { ; }

    int GetPoolCount() const { return pool_count; }
    const vector<int> & GetSizes() const { return pool_sizes ; }
    int GetUpper() const { return r_upper; }
    int GetLower() const { return r_lower; }

    void Setup(Random * r) {
      vector<int>* temp_sizes = new vector<int>;
      std::map<int, vector<int> > temp_connect;
      for (int i = 0; i < 5; i++) { temp_connect[i].resize(0); }  // @CAO: Why 5?  What is it?

      SetRandom(r);
      ConfigPop(5, *temp_sizes, &temp_connect, 150, 10, 0.05, 200);
    }

    //Sets up population based on user specs.
    void ConfigPop(int pc, vector<int> ps, std::map<int, vector<int> > * c, int u, int l,
                   double mg, int pop_size) {
      pool_count = pc;
      pool_sizes = ps;
      r_upper = u;
      r_lower = l;
      connections = *c;
      mig_rate = mg;

      pop.resize(pop_size, nullptr);

      // If no pool sizes in vector, defaults to random sizes for each
      if (pool_sizes.size() == 0) {
        while (true) {
          int pool_total = 0;
          for( int i = 0; i < pool_count - 1; i++){
            pool_sizes.push_back(random_ptr->GetInt(r_lower, r_upper));
            pool_total += pool_sizes[i];
          }

          if (pool_total < pop_size){ //Keep generating random sizes until true
            pool_sizes.push_back(pop_size - pool_total);
            break;
          }

          for (int i = 0; i < pool_count - 1; i++) { pool_sizes.pop_back(); }
        }
      }
      // If only one pool size in vector, uses that size for all pools
      else if (pool_sizes.size() == 1) {
        int temp = pool_sizes[0];
        for (int i = 1; i < pool_count; i++) { pool_sizes.push_back(temp); }
      }
      else if (pool_sizes.size() != pool_count) {
        std::cerr << " ERROR: Not enough pool sizes" << std::endl;
        return;
      }

      int total = 0;
      for (auto el : pool_sizes) { total += el; }

      emp_assert(pop_size == total && "POP_SIZE is different than total pool sizes");

      // Divide World into pools
      int arr_size = 0;
      for (auto el : pool_sizes) {
        arr_size += el;
        pool_end.push_back(arr_size);
      }

    }

    // Injected orgs go into a random pool.
    int AddOrg(ORG * new_org) {
      int range_u;
      int range_l = 0;

      // Ensure that each pool has at least one organism before adding to old pools.
      if (org_count < pool_count) {
        range_u = pool_end[org_count];
        if (org_count > 0) { range_l = pool_end[org_count-1]; }
        // @CAO: Shouldn't we just insert the organism in the new pool and return?
      }
      else {
        range_u = (int) pop.size();
      }

      const int pos = (int) random_ptr->GetDouble(range_l, range_u);

      if (pop[pos]) delete pop[pos];
      pop[pos] = new_org;
      org_count++;

      return pos;
    }

    // Newly born orgs have a chance to migrate to a connected pool.
    int AddOrgBirth(ORG * new_org, int parent_pos) {
      int insert_pool = 0;  // Which pool should new org be born into?

      // Test if a migration should happen ; if so, determine new pool.
      const auto & parent_conns = connections[parent_pos];
      if (random_ptr->P(mig_rate) && parent_conns.size() > 0) {
        int conn_id = random_ptr->GetInt(0, parent_conns.size());
        insert_pool = parent_conns[conn_id];

        std::cout << "Crossing To: " << insert_pool << std::endl;  // @CAO: Remove?
      }
      else {
        // @CAO: The below is inefficient.  Keep a chart like connections to look up in const time.
        for (int i = 0; i < pool_end.size(); i++) {
          if (parent_pos < pool_end[i]) { insert_pool = i; break; }
        }
      }

      int range_l = insert_pool ? pool_end[insert_pool-1] : 0;
      int range_u = pool_end[insert_pool];

      const int pos = (int) random_ptr->GetDouble(range_l, range_u);  // @CAO Why GetDouble not GetInt?
      if (pop[pos]) delete pop[pos];
      pop[pos] = new_org;

      return pos;
    }
 };

  template <typename ORG>
 class PopulationManager_GridPools : public PopulationManager_Base<ORG> {
  public:
    using PopulationManager_Base<ORG>::pop;
    using PopulationManager_Base<ORG>::random_ptr;
    using PopulationManager_Base<ORG>::SetRandom;
    using PopulationManager_Base<ORG>::GetSize;

    int pool_count;
    int width;
    int height;
    int tot_pop;
    int org_count = 0; // orgs in vector
    vector<int> pool_end; //end of each pool in array

    int ToX(int id) const { return id % width; }
    int ToY(int id) const { return id / width; }
    int ToID(int x, int y) const { return y*width + x; }

  public:
    PopulationManager_GridPools() { ; }
    ~PopulationManager_GridPools() { ; }

    int GetPoolCount() const { return pool_count; }

    void Setup(Random * r){

        SetRandom(r);
        ConfigPop(5, 4, 5, 100);
    }

    //Sets up population based on user specs.
    void ConfigPop(int pc, int w, int h, int pop_size) { 
        pool_count = pc; 
        width = w;
        height = h;
        tot_pop = pop_size;

        pop.resize(width * height * pool_count, nullptr);

        // Divide World into pools
        int arr_size = 0;
        for( int i = 0 ; i < pool_count; i++){
            arr_size += width * height;
            pool_end.push_back(arr_size);
        }
    
    }

    // Injected orgs go into a random pool.
    int AddOrg(ORG * new_org) {
        int range_u;
        int range_l = 0;

        //Each pool is guarenteed to have 1 org.
        if(org_count < pool_count){
            range_u = pool_end[org_count];
            if(org_count > 0){range_l = pool_end[org_count - 1];}
        }
        else{
            range_u = (int) pop.size();
        }

        const int pos = (int) random_ptr->GetDouble(range_l, range_u);
         
        if (pop[pos]) delete pop[pos];
        pop[pos] = new_org;
        org_count++;

        return pos;
    }

    // Newly born orgs have a chance to migrate to a connected pool.
    int AddOrgBirth(ORG * new_org, int parent_pos) {
        int InsertPool = 0;
        int range_l, range_u;

        for(int i = 0; i < pool_end.size(); i++ ){
            if(parent_pos < pool_end[i]) {InsertPool = i; break;} 
        }

        if(InsertPool == 0){range_l = 0;}
        else{range_l = pool_end[InsertPool - 1];}
        range_u = pool_end[InsertPool];

        const int parent_x = ToX(parent_pos- range_l);
        const int parent_y = ToY(parent_pos - range_l);
        const int offset = random_ptr->GetInt(9);
        const int offspring_x = emp::mod(parent_x + offset%3 - 1, width);
        const int offspring_y = emp::mod(parent_y + offset/3 - 1, height);
        const int pos = ToID(offspring_x, offspring_y) + range_l;

        if (pop[pos]) delete pop[pos];

        pop[pos] = new_org;

        return pos;
    }
 };


  using PopBasic = PopulationManager_Base<int>;
  using PopEA    = PopulationManager_EA<int>;
  using PopST    = PopulationManager_SerialTransfer<int>;
  using PopGrid  = PopulationManager_Grid<int>;
  using PopPool  = PopulationManager_Pools<int>;

}
}


#endif<|MERGE_RESOLUTION|>--- conflicted
+++ resolved
@@ -304,16 +304,9 @@
       const int offspring_x = emp::mod(parent_x + offset%3 - 1, width);
       const int offspring_y = emp::mod(parent_y + offset/3 - 1, height);
       const int pos = ToID(offspring_x, offspring_y);
-<<<<<<< HEAD
      
-     
-      if (pop[pos] != nullptr) delete pop[pos];
-=======
-
-
       if (pop[pos]) delete pop[pos];
 
->>>>>>> 19ee3457
       pop[pos] = new_org;
 
       return pos;
@@ -347,7 +340,6 @@
     }
   };
 
-<<<<<<< HEAD
  template <typename ORG>
  class PopulationManager_MixedGrid : public PopulationManager_Grid<ORG> {
   public:
@@ -384,12 +376,8 @@
     
  };
 
- template <typename ORG>
- class PopulationManager_Pools : public PopulationManager_Base<ORG> {
-=======
   template <typename ORG>
   class PopulationManager_Pools : public PopulationManager_Base<ORG> {
->>>>>>> 19ee3457
   public:
     using PopulationManager_Base<ORG>::pop;
     using PopulationManager_Base<ORG>::random_ptr;
