//  This file is part of Empirical, https://github.com/devosoft/Empirical
//  Copyright (C) Michigan State University, 2016.
//  Released under the MIT Software license; see doc/LICENSE
//
//  This file defines built-in population managers for use with emp::evo::World
//
//
//  Developer notes:
//  * Rather than deleting organisms ourright, run all deletions through a ClearCell function
//    so that a common signal system can also be run.
//  * Grids always add injected organisms to empty cells; may have trouble if there are none.
//  * Population iterators and indexing should either be const OR work with proxies to ensure
//    that fitness caching and signals are handled correctly.

#ifndef EMP_EVO_POPULATION_MANAGER_H
#define EMP_EVO_POPULATION_MANAGER_H

#include "../tools/random_utils.h"
#include "PopulationIterator.h"

namespace emp {
namespace evo {

  template <typename ORG=int, typename FIT_MANAGER=int>
  class PopulationManager_Base {
  protected:
    using ptr_t = ORG *;
    using pop_t = emp::vector<ptr_t>;

    pop_t pop;
    FIT_MANAGER & fitM;

    Random * random_ptr;

  public:
    PopulationManager_Base(const std::string &, FIT_MANAGER & _fm) : fitM(_fm) { ; }
    ~PopulationManager_Base() { Clear(); }

    // Allow this and derived classes to be identified as a population manager.
    static constexpr bool emp_is_population_manager = true;
    static constexpr bool emp_has_separate_generations = false;
    using value_type = ORG*;

    using iterator_t = PopulationIterator<PopulationManager_Base<ORG,FIT_MANAGER> >;
    friend class interator_t;

    int GetSize() const { return (int) pop.size(); }

    void SetRandom(Random * r) { random_ptr = r; }
    void Setup(Random * r) { SetRandom(r); }

    void Print(std::function<std::string(ORG*)> string_fun, std::ostream & os = std::cout,
              std::string empty="X", std::string spacer=" ") {
      for (ORG * org : pop) {
        if (org) os << string_fun(org);
        else os << empty;
        os << spacer;
      }
    }
    void Print(std::ostream & os = std::cout, std::string empty="X", std::string spacer=" ") {
      for (ORG * org : pop) {
        if (org) os << *org;
        else os << empty;
        os << spacer;
      }
    }

    // AddOrg and AddOrgBirth should be the only ways new organisms come into a population.
    // AddOrg inserts an organism from OUTSIDE of the population.
    // AddOrgBirth inserts an organism that was born INSIDE the population.
    int AddOrg(ORG * new_org) {
      const int pos = pop.size();
      pop.push_back(new_org);
      fitM.Clear(pos);
      return pos;
    }
    int AddOrgBirth(ORG * new_org, int parent_pos) {
      const int pos = random_ptr->GetInt((int) pop.size());
      if (pop[pos]) delete pop[pos];
      pop[pos] = new_org;
      fitM.Clear(pos);
      return pos;
    }

    void Clear() {
      // Delete all organisms.
      for (ORG * org : pop) if (org) delete org;  // Delete current organisms.
      pop.resize(0);                              // Remove deleted organisms.
      fitM.Clear();                               // Clear the fitness manager cache.
    }
    void Resize(size_t new_size) {
      emp_assert(new_size >= 0);
      const auto old_size = pop.size();
      for (int i = new_size; i < old_size; i++) {
        delete pop[i];                            // Delete organisms being removed.
        fitM.Clear(i);                            // Clear fitness cache for Deleted cells.
      }
      pop.resize(new_size, nullptr);  // Initialize new orgs as null.
    }

    void Update() { ; } // Basic version of Update() does nothing, but World may trigger actions.

    // Execute() redirect to all organisms in the population, forwarding arguments.
    template <typename... ARGS>
    void Execute(ARGS... args) {
      for (ORG * org : pop) {
        if (org) org->Execute(std::forward<ARGS>(args)...);
      }
    }

    // --- POPULATION MANIPULATIONS ---

    // Run population through a bottleneck to (potentiall) shrink it.
    void DoBottleneck(const int new_size, bool choose_random=true) {
      if (new_size >= (int) pop.size()) return;  // No bottleneck needed!

      // If we are supposed to keep only random organisms, shuffle the beginning into place!
      if (choose_random) emp::Shuffle<ptr_t>(*random_ptr, pop, new_size);

      // Delete all of the organisms we are removing and resize the population.
      for (int i = new_size; i < (int) pop.size(); ++i) { delete pop[i]; }
      pop.resize(new_size);

      fitM.Clear();  // Everyone is either deleted or in the wrong place!
    }

    // --- FOR VECTOR COMPATIBILITY ---
    size_t size() const { return pop.size(); }
    void resize(int new_size) { Resize(new_size); }
    void clear() { Clear(); }

    // @CAO: these need work to make sure we send correct signals on changes & update fitness cache.
    ptr_t & operator[](int i) { return pop[i]; }
    const ptr_t operator[](int i) const { return pop[i]; }
    iterator_t begin() { return iterator_t(this, 0); }
    iterator_t end() { return iterator_t(this, pop.size()); }
  };


  // A population manager that is defined elsewhere, for use with plugins.

  template <typename ORG=int, typename FIT_MANAGER=int>
  class PopulationManager_Plugin : public PopulationManager_Base<ORG, FIT_MANAGER> {
  protected:
    using base_t = PopulationManager_Base<ORG,FIT_MANAGER>;
    using base_t::pop;

    // Most of the key functions in the population manager can be interfaced with symbols.  If you
    // need to modify the more complex behaviors (such as Execute) you need to create a new
    // derrived class from PopulationManager_Base, which is also legal in a plugin.
    Signal<emp::vector<ORG*>&> sig_clear;
    Signal<emp::vector<ORG*>&> sig_update;
    Signal<emp::vector<ORG*>&, ORG*, int&> sig_add_org;            // args: new org, return: offspring pos
    Signal<emp::vector<ORG*>&, ORG*, int, int&> sig_add_org_birth; // args: new org, parent pos, return: offspring pos

  public:
    PopulationManager_Plugin(const std::string & _w_name, FIT_MANAGER & _fm)
    : base_t(_w_name, _fm)
    , sig_clear(to_string(_w_name, "::pop_clear"))
    , sig_update(to_string(_w_name, "::pop_update"))
    , sig_add_org(to_string(_w_name, "::pop_add_org"))
    , sig_add_org_birth(to_string(_w_name, "::pop_add_org_birth"))
    { ; }
    ~PopulationManager_Plugin() { Clear(); }

    LinkKey OnClear(const std::function<void(emp::vector<ORG*>&)> & fun) {
      return sig_clear.AddAction(fun);
    }
    LinkKey OnUpdate(const std::function<void(emp::vector<ORG*>&)> & fun) {
      return sig_update.AddAction(fun);
    }
    LinkKey OnAddOrg(const std::function<void(emp::vector<ORG*>&, ORG*, int&)> & fun) {
      return sig_add_org.AddAction(fun);
    }
    LinkKey OnAddOrgBirth(const std::function<void(emp::vector<ORG*>&, ORG*, int, int&)> & fun) {
      return sig_add_org_birth.AddAction(fun);
    }

    void Clear() {
      if (sig_clear.GetNumActions()) sig_clear.Trigger(pop);
      else base_t::Clear();  // If no actions are linked to sig_clear, use default.
    }
    void Update() { sig_update.Trigger(pop); }

    int AddOrg(ORG * new_org) {
      int new_pos;
      sig_add_org.Trigger(pop, new_org, new_pos);
      return new_pos;
    }
    int AddOrgBirth(ORG * new_org, int parent_pos) {
      int offspring_pos;
      sig_add_org_birth.Trigger(pop, new_org, parent_pos, offspring_pos);
      return offspring_pos;
    }
  };

  // A standard population manager for using synchronous generations in a traditional
  // evolutionary algorithm setup.

  template <typename ORG=int, typename FIT_MANAGER=int>
  class PopulationManager_EA : public PopulationManager_Base<ORG,FIT_MANAGER> {
  protected:
    using base_t = PopulationManager_Base<ORG,FIT_MANAGER>;
    using base_t::pop;
    using base_t::fitM;

    emp::vector<ORG *> next_pop;

  public:
    PopulationManager_EA(const std::string & _w_name, FIT_MANAGER & _fm)
    : base_t(_w_name, _fm) { ; }
    ~PopulationManager_EA() { Clear(); }

    static constexpr bool emp_has_separate_generations = true;

    void Setup(){ ; }

    int AddOrgBirth(ORG * new_org, int parent_pos) {
      const int pos = next_pop.size();
      next_pop.push_back(new_org);
      return pos;
    }

    void Clear() {
      // Delete all organisms.
      for (ORG * m : pop) delete m;
      for (ORG * m : next_pop) delete m;

      pop.resize(0);
      next_pop.resize(0);
      fitM.Clear();
    }

    void Update() {
      for (ORG * m : pop) delete m;  // Delete the current population.
      pop = next_pop;                // Move over the next generation.
      next_pop.resize(0);            // Clear out the next pop to refill again.
      fitM.Clear();                  // Clear the fitness given new cells.
    }
  };


  // A standard population manager for using a serial-transfer protocol.  All new
  // organisms get inserted into the main population; once it is full the population
  // is shrunk down.

  template <typename ORG=int, typename FIT_MANAGER=int>
  class PopulationManager_SerialTransfer : public PopulationManager_Base<ORG,FIT_MANAGER> {
  protected:
    using base_t = PopulationManager_Base<ORG,FIT_MANAGER>;
    using base_t::pop;
    using base_t::fitM;
    using base_t::random_ptr;
    using base_t::DoBottleneck;
    using base_t::SetRandom;

    int max_size;
    int bottleneck_size;
    int num_bottlenecks;
  public:
    PopulationManager_SerialTransfer(const std::string & _w_name, FIT_MANAGER & _fm)
    : base_t(_w_name, _fm)
    , max_size(1000), bottleneck_size(100), num_bottlenecks(0) { ; }
    ~PopulationManager_SerialTransfer() { ; }

    int GetMaxSize() const { return max_size; }
    int GetBottleneckSize() const { return bottleneck_size; }
    int GetNumBottlnecks() const { return num_bottlenecks; }

    void Setup(Random *r){ SetRandom(r); }

    void SetMaxSize(const int m) { max_size = m; }
    void SetBottleneckSize(const int b) { bottleneck_size = b; }

    void ConfigPop(int m, int b) { max_size = m; bottleneck_size = b; }

    int AddOrgBirth(ORG * new_org, int parent_pos) {
      if ((int) pop.size() >= max_size) {
        DoBottleneck(bottleneck_size);
        ++num_bottlenecks;
      }
      const int pos = pop.size();
      pop.push_back(new_org);
      return pos;
    }
  };

<<<<<<< HEAD
  template <typename ORG=int>
  class PopulationManager_Grid : public PopulationManager_Base<ORG> {
  public:
    using PopulationManager_Base<ORG>::pop;
    using PopulationManager_Base<ORG>::random_ptr;
    using PopulationManager_Base<ORG>::SetRandom;
    using PopulationManager_Base<ORG>::Update;
=======
  template <typename ORG=int, typename FIT_MANAGER=int>
  class PopulationManager_Grid : public PopulationManager_Base<ORG,FIT_MANAGER> {
  protected:
    using base_t = PopulationManager_Base<ORG,FIT_MANAGER>;
    using base_t::pop;
    using base_t::fitM;
    using base_t::random_ptr;
    using base_t::SetRandom;
>>>>>>> f9f50ad8

    int width;
    int height;

    int ToX(int id) const { return id % width; }
    int ToY(int id) const { return id / width; }
    int ToID(int x, int y) const { return y*width + x; }

  public:
    PopulationManager_Grid(const std::string & _w_name, FIT_MANAGER & _fm)
    : base_t(_w_name, _fm) {
      ConfigPop(10,10);
    }
    ~PopulationManager_Grid() { ; }

    int GetWidth() const { return width; }
    int GetHeight() const { return height; }

    void Setup(Random * r){SetRandom(r); }

    void ConfigPop(int w, int h) { width = w; height = h; pop.resize(width*height, nullptr); }

    // Injected orgs go into a random position.
    int AddOrg(ORG * new_org) {
      emp::vector<int> empty_spots = GetValidOrgIndices();
      const int pos = empty_spots[ random_ptr->GetInt((int) empty_spots.size()) ];

      pop[pos] = new_org;
      fitM.Clear(pos);
      return pos;
    }

    // Newly born orgs go next to their parents.
    int AddOrgBirth(ORG * new_org, int parent_pos) {
      const int parent_x = ToX(parent_pos);
      const int parent_y = ToY(parent_pos);
      const int offset = random_ptr->GetInt(9);
      const int offspring_x = emp::mod(parent_x + offset%3 - 1, width);
      const int offspring_y = emp::mod(parent_y + offset/3 - 1, height);
      const int pos = ToID(offspring_x, offspring_y);

      if (pop[pos]) delete pop[pos];

      pop[pos] = new_org;
      fitM.Clear(pos);

      return pos;
    }

    emp::vector<int> GetValidOrgIndices(){
      emp::vector<int> valid_orgs(0);
      for (int i = 0; i < pop.size(); i++){
        if (pop[i] == nullptr){
          valid_orgs.push_back(i);
        }
      }
      return valid_orgs;
    }

    void Print(std::function<std::string(ORG*)> string_fun,
               std::ostream & os = std::cout,
               const std::string & empty="-",
               const std::string & spacer=" ")
    {
      emp_assert(string_fun);
      for (int y=0; y<height; y++) {
        for (int x = 0; x<width; x++) {
          ORG * org = pop[ToID(x,y)];
          if (org) os << string_fun(org) << spacer;
          else os << empty << spacer;
        }
        os << std::endl;
      }
    }

    void Print(std::ostream & os = std::cout, std::string empty="X", std::string spacer=" ") {
      for (int y=0; y<height; y++) {
        for (int x = 0; x<width; x++) {
          ORG * org = pop[ToID(x,y)];
          if (org) os << *org << spacer;
          else os << empty << spacer;
        }
        os << std::endl;
      }
    }
  };

  template <typename ORG=int, typename FIT_MANAGER=int>
  class PopulationManager_Pools : public PopulationManager_Base<ORG,FIT_MANAGER> {
  public:
<<<<<<< HEAD
    using PopulationManager_Base<ORG>::pop;
    using PopulationManager_Base<ORG>::random_ptr;
    using PopulationManager_Base<ORG>::SetRandom;
    using PopulationManager_Base<ORG>::GetSize;

    int pool_count;                             //How many pools are in the population?
    vector<int> pool_sizes;                     // How large is each pool?
    std::map<int, vector<int> > connections;    // Which other pools can each position access?
    int org_count = 0;                          // How many organisms have beeen inserted into the population?
    int r_upper;                                // How large can a random pool size be?
    int r_lower;                                // How small can a random pool size be?
    vector<int> pool_end;                       // Where does the next pool begin? First pool begins at 0.
    double mig_rate;                            // How often do organisms migrate to a connected pool?
=======
    using base_t = PopulationManager_Base<ORG,FIT_MANAGER>;
    using base_t::pop;
    using base_t::fitM;
    using base_t::random_ptr;
    using base_t::SetRandom;
    using base_t::GetSize;

    int pool_count;                            // How many pools are in the population?
    vector<int> pool_sizes;                    // How large is each pool?
    std::map<int, vector<int> > connections;   // Which other pools can each position access?
    int org_count;                             // How many organisms have beeen inserted into population?
    int r_upper;                               // How large can a random pool size be?
    int r_lower;                               // How small can a random pool size be?
    vector<int> pool_end;                      // Where does the next pool begin? First begins at 0.
    double mig_rate;                           // How often do organisms migrate to a connected pool?
>>>>>>> f9f50ad8
    vector<int> pool_id;

  public:
    PopulationManager_Pools(const std::string & _w_name, FIT_MANAGER & _fm)
    : base_t(_w_name, _fm), org_count(0) { ; }
    ~PopulationManager_Pools() { ; }

    int GetPoolCount() const { return pool_count; }
    const vector<int> & GetSizes() const { return pool_sizes ; }
    int GetUpper() const { return r_upper; }
    int GetLower() const { return r_lower; }

    void Setup(Random * r) {
        SetRandom(r);
        vector<int>* temp_sizes = new vector<int>;
        std::map<int, vector<int> > temp_connect;

      ConfigPop(5, *temp_sizes, &temp_connect, 150, 10, 0.05, 200);
    }

    // Sets up population based on user specs.
    void ConfigPop(int pc, vector<int> ps, std::map<int, vector<int> > * c, int u, int l,
                   double mg, int pop_size) {
      pool_count = pc;
      pool_sizes = ps;
      r_upper = u;
      r_lower = l;
      connections = *c;
      mig_rate = mg;
      pool_end = {};
      vector<int> temp (pop_size, 0);
      pool_id = temp;

      pop.resize(pop_size, nullptr);

      // If no pool sizes in vector, defaults to random sizes for each
      if (pool_sizes.size() == 0) {
        while (true) {
          int pool_total = 0;
          for( int i = 0; i < pool_count - 1; i++){
            pool_sizes.push_back(40);
            pool_total += pool_sizes[i];
          }

          if (pool_total < pop_size){ //Keep generating random sizes until true
            pool_sizes.push_back(pop_size - pool_total);
            break;
          }

          for (int i = 0; i < pool_count - 1; i++) { pool_sizes.pop_back(); }
        }
      }
      // If only one pool size in vector, uses that size for all pools
      else if (pool_sizes.size() == 1) {
        int temp = pool_sizes[0];
        for (int i = 1; i < pool_count; i++) { pool_sizes.push_back(temp); }
      }
      else if (pool_sizes.size() != pool_count) {
        std::cerr << " ERROR: Not enough pool sizes" << std::endl;
        return;
      }

      int total = 0;
      for (auto el : pool_sizes) { total += el; }

      emp_assert(pop_size == total && "POP_SIZE is different than total pool sizes");

      // Divide World into pools
      int arr_size = 0;
      int prev_size = 0;
      int pool_num = 0;
      for (auto el : pool_sizes) {
        arr_size += el;
        for( int i = prev_size; i < arr_size; i++){
            pool_id[i] = pool_num;
        }
        prev_size = arr_size;
        pool_num++;
        pool_end.push_back(arr_size);
      }
      return;
    }

    // Injected orgs go into a random pool.
    int AddOrg(ORG * new_org) {
      int range_u;
      int range_l = 0;

      // Ensure that each pool has at least one organism before adding to old pools.
      if (org_count < pool_count) {
        range_u = pool_end[org_count];
        if (org_count > 0) { range_l = pool_end[org_count-1]; }
        // @CAO: Shouldn't we just insert the organism in the new pool and return?
      }
      else {
        range_u = (int) pop.size();
      }

      const int pos = random_ptr->GetInt(range_l, range_u);

      if (pop[pos]) delete pop[pos];
      pop[pos] = new_org;
      org_count++;
      fitM.Clear(pos);
      return pos;
    }

    // Newly born orgs have a chance to migrate to a connected pool.
    int AddOrgBirth(ORG * new_org, int parent_pos) {
      int InsertPool = 0;  // Which pool should new org be born into?

      // Test if a migration should happen ; if so, determine new pool.
      const auto & parent_conns = connections[parent_pos];
      if (random_ptr->P(mig_rate) && parent_conns.size() > 0) {
        int conn_id = random_ptr->GetInt(0, parent_conns.size());
        InsertPool = parent_conns[conn_id];
        }
        else{ InsertPool = pool_id[parent_pos]; }

      int range_l = InsertPool ? pool_end[InsertPool-1] : 0;
      int range_u = pool_end[InsertPool];

      const int pos = random_ptr->GetInt(range_l, range_u);
      if (pop[pos]) delete pop[pos];
      pop[pos] = new_org;

      fitM.Clear(pos);
      return pos;
    }
 };

  using PopBasic  = PopulationManager_Base<int>;
  using PopPlugin = PopulationManager_Plugin<int>;
  using PopEA     = PopulationManager_EA<int>;
  using PopST     = PopulationManager_SerialTransfer<int>;
  using PopGrid   = PopulationManager_Grid<int>;
  using PopPool   = PopulationManager_Pools<int>;

}
}


#endif<|MERGE_RESOLUTION|>--- conflicted
+++ resolved
@@ -285,15 +285,6 @@
     }
   };
 
-<<<<<<< HEAD
-  template <typename ORG=int>
-  class PopulationManager_Grid : public PopulationManager_Base<ORG> {
-  public:
-    using PopulationManager_Base<ORG>::pop;
-    using PopulationManager_Base<ORG>::random_ptr;
-    using PopulationManager_Base<ORG>::SetRandom;
-    using PopulationManager_Base<ORG>::Update;
-=======
   template <typename ORG=int, typename FIT_MANAGER=int>
   class PopulationManager_Grid : public PopulationManager_Base<ORG,FIT_MANAGER> {
   protected:
@@ -302,7 +293,6 @@
     using base_t::fitM;
     using base_t::random_ptr;
     using base_t::SetRandom;
->>>>>>> f9f50ad8
 
     int width;
     int height;
@@ -393,21 +383,6 @@
   template <typename ORG=int, typename FIT_MANAGER=int>
   class PopulationManager_Pools : public PopulationManager_Base<ORG,FIT_MANAGER> {
   public:
-<<<<<<< HEAD
-    using PopulationManager_Base<ORG>::pop;
-    using PopulationManager_Base<ORG>::random_ptr;
-    using PopulationManager_Base<ORG>::SetRandom;
-    using PopulationManager_Base<ORG>::GetSize;
-
-    int pool_count;                             //How many pools are in the population?
-    vector<int> pool_sizes;                     // How large is each pool?
-    std::map<int, vector<int> > connections;    // Which other pools can each position access?
-    int org_count = 0;                          // How many organisms have beeen inserted into the population?
-    int r_upper;                                // How large can a random pool size be?
-    int r_lower;                                // How small can a random pool size be?
-    vector<int> pool_end;                       // Where does the next pool begin? First pool begins at 0.
-    double mig_rate;                            // How often do organisms migrate to a connected pool?
-=======
     using base_t = PopulationManager_Base<ORG,FIT_MANAGER>;
     using base_t::pop;
     using base_t::fitM;
@@ -423,7 +398,7 @@
     int r_lower;                               // How small can a random pool size be?
     vector<int> pool_end;                      // Where does the next pool begin? First begins at 0.
     double mig_rate;                           // How often do organisms migrate to a connected pool?
->>>>>>> f9f50ad8
+
     vector<int> pool_id;
 
   public:
