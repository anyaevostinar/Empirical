#ifndef EMP_EVO_STATS_MANAGER_H
#define EMP_EVO_STATS_MANAGER_H

#include <functional>
#include <iostream>
#include <fstream>
#include <sstream>

#include "../tools/FunctionSet.h"
#include "../tools/vector.h"
#include "../tools/stats.h"
#include "../config/config.h"
#include "PopulationManager.h"

namespace emp{
namespace evo{

  EMP_BUILD_CONFIG( StatsManagerConfig,
    VALUE(RESOLUTION, int, 10, "How often should stats be calculated (updates)"),
    VALUE(DELIMITER, std::string, " ", "What should fields be separated by in the output")
  )

  //Base stats manager - this mostly exists to be extended into custom
  //stats managers (see the OEEStatsManager for an example). The base
  //stats manager also handles data output.
  template <typename POP_MANAGER = PopulationManager_Base<int> >
  class StatsManager_Base {
  public:
    std::string delimiter = " "; //Gets inferred from file name
    int resolution = 10; //With what frequency do we record data?
    static constexpr bool emp_is_stats_manager = true;
    std::ofstream output_location; //Where does output go?

    StatsManager_Base(std::string location = "cout"){
        StatsManagerConfig config;
        config.Read("StatsConfig.cfg");
        resolution = config.RESOLUTION();
        delimiter = config.DELIMITER();
        config.Write("StatsConfig.cfg");
        SetOutput(location);
    }

    StatsManager_Base(StatsManagerConfig & config, std::string config_location,
                      std::string location = "cout"){
        config.Read(config_location);
        resolution = config.RESOLUTION();
        delimiter = config.DELIMITER();
        SetOutput(location);
    }

    ~StatsManager_Base(){
        output_location.close();
    }

    template <typename WORLD>
    void Setup(WORLD * w){;}

    //Tells the stats manager where to put output. If location is "cout"
    //(default) or "stdout", stats will get sent to cout. Otherwise, the
    //specified file will be used as the location for output. If the file
    //has the extension "csv" or "tsv", the appropriate delimiter will be used.
    //If the location is invalid, the program will exit with an error.
    void SetOutput(std::string location){
        if (location == "cout" || location == "stdout"){
            output_location.copyfmt(std::cout);
            output_location.clear(std::cout.rdstate());
            output_location.basic_ios<char>::rdbuf(std::cout.rdbuf());
        } else {
            output_location.open(location);
            if (!output_location.good()){
                std::cout << "Invalid output file. Exiting." << std::endl;
                exit(0);
            }
            string_pop(location, ".");
            if (location == "csv") {
                delimiter = ", ";
            } else if (location == "tsv") {
                delimiter = "\t";
            }
        }
    }

  };

  //A popular type of stats manager is one that prints a set of statistics every
  //so many updates. This is a generic stats manager of that variety, which
  //maintains FunctionSets containing all of the functions to be run.
  //Although functions can be added to this manager on the fly, the goal of
  //this class is that it can be extended to track specific sets of functions.
  //(see StatsManager_DefaultStats for an example)
  template <typename POP_MANAGER = PopulationManager_Base<int> >
  class StatsManager_FunctionsOnUpdate : StatsManager_Base<POP_MANAGER> {
  protected:
    using org_ptr = typename POP_MANAGER::value_type;
    //using world_type = World<ORG, MANAGERS...>;
    using fit_fun_type = std::function<double(org_ptr)>;
    //Stats calculated on the world
    FunctionSet<double, POP_MANAGER * > world_stats;
    //Stats calculated on the world that require a fitness function
    FunctionSet<double, std::function<double(org_ptr)>,
                                           POP_MANAGER* > fitness_stats;
    //Pointer to the world object on which we're calculating stats
    POP_MANAGER * pop;
    using StatsManager_Base<POP_MANAGER>::resolution;
    using StatsManager_Base<POP_MANAGER>::output_location;
    using StatsManager_Base<POP_MANAGER>::delimiter;
    bool header_printed = false;
    std::string header = "update";

  public:
    using StatsManager_Base<POP_MANAGER>::emp_is_stats_manager;
    fit_fun_type fit_fun;

    //Constructor for creating this as a stand-alone object
    template <typename WORLD>
    StatsManager_FunctionsOnUpdate(WORLD * w,
                                   std::string location = "stats.csv") :
                                   StatsManager_Base<decltype(w->popM)>(location){
      Setup(w);
    }

    //Constructor for use by World object
    StatsManager_FunctionsOnUpdate(std::string location = "stats.csv") :
                                   StatsManager_Base<POP_MANAGER>(location){;}

    //The fitness function for calculating fitness related stats
    template <typename WORLD>
    void Setup(WORLD * w){
      pop = &(w->PopM);

      std::function<void(int)> UpdateFun = [&] (int ud){
          Update(ud);
      };

      w->OnUpdate(UpdateFun);
    }

    //Function for adding functions that calculate stats to the
    //set to be calculated
    void AddFunction(std::function<double(POP_MANAGER*)> func, std::string label) {
      world_stats.Add(func);
      if (header_printed){
        NotifyWarning("Function added to stats manager after initialization.");
      } else {
        header += delimiter + label;
      }
    }

    //Version for functions that require a fitness function
    void AddFunction(std::function<double(fit_fun_type, POP_MANAGER*)> func, std::string label) {
      fitness_stats.Add(func);
      if (header_printed){
        NotifyWarning("Function added to stats manager after initialization.");
      } else {
        header += delimiter + label;
      }
    }

    //If this update matches the resolution, calculate and record all the stats
    void Update(int update) {
      if (!header_printed) {
          output_location << header << std::endl;
          header_printed = true;
      }

      if (update % resolution == 0){

        output_location << update;

        emp::vector<double> world_results = world_stats.Run(pop);
        for (double d : world_results) {
          output_location << delimiter << d;
        }

        emp::vector<double> fitness_results = fitness_stats.Run(fit_fun, pop);
        for (double d : fitness_results){
            output_location << delimiter << d;
        }
        output_location << std::endl;
      }
    }

    void SetDefaultFitnessFun(std::function<double(org_ptr)> fit){
        fit_fun = fit;
    }

  };

  //Calculates some commonly required information: shannon diversity,
  //max fitness within the population, and average fitness within the population
<<<<<<< HEAD
  template <typename ORG, typename... MANAGERS>
  class StatsManager_DefaultStats : StatsManager_FunctionsOnUpdate<ORG, MANAGERS...> {
  protected:
      using world_type = World<ORG, MANAGERS...>;
      using fit_fun_type = std::function<double(ORG*)>;
      using fit_stat_type = std::function<double(fit_fun_type, world_type*)>;
      using StatsManager_FunctionsOnUpdate<ORG, MANAGERS...>::AddFunction;
      using StatsManager_Base::output_location;

=======
  template <typename POP_MANAGER = PopulationManager_Base<int> >
  class StatsManager_DefaultStats : StatsManager_FunctionsOnUpdate<POP_MANAGER> {
  private:
      using org_ptr = typename POP_MANAGER::value_type;
      using fit_fun_type = std::function<double(org_ptr)>;
      using fit_stat_type = std::function<double(fit_fun_type, POP_MANAGER*)>;
      using StatsManager_FunctionsOnUpdate<POP_MANAGER>::AddFunction;
      using StatsManager_FunctionsOnUpdate<POP_MANAGER>::pop;
      using StatsManager_Base<POP_MANAGER>::output_location;
      using StatsManager_FunctionsOnUpdate<POP_MANAGER>::Update;
>>>>>>> a6897a10
  public:
      using StatsManager_FunctionsOnUpdate<POP_MANAGER>::fit_fun;
      using StatsManager_Base<POP_MANAGER>::emp_is_stats_manager;
      using StatsManager_FunctionsOnUpdate<POP_MANAGER>::SetDefaultFitnessFun;

      //Constructor for use as a stand-alone object
      template <typename WORLD>
      StatsManager_DefaultStats(WORLD * w, std::string location = "averages.csv")
       : StatsManager_FunctionsOnUpdate<decltype(w->popM)>(w, location){
        Setup(w);
      }

      //Constructor for use as a template parameter for the world
      StatsManager_DefaultStats(std::string location = "averages.csv")
       : StatsManager_FunctionsOnUpdate<POP_MANAGER>(location){;}

      //Add appropriate functions to function sets
      template <typename WORLD>
      void Setup(WORLD * w){
        pop = &(w->popM);

        //Create std::function object for all of the stats
        std::function<double(POP_MANAGER*)> diversity = [](POP_MANAGER * pop){
            return ShannonEntropy(*pop);
        };
        fit_stat_type max_fitness = [](fit_fun_type fit_func, POP_MANAGER * pop){
            return MaxFunctionReturn(fit_func, *pop);
        };
        fit_stat_type avg_fitness = [](fit_fun_type fit_func, POP_MANAGER * pop){
            return AverageFunctionReturn(fit_func, *pop);
        };

        std::function<void(int)> UpdateFun = [&] (int ud){
            Update(ud);
        };
        fit_stat_type non_inf = [](fit_fun_type fit_func, world_type * world){
            return NonInf(fit_func, *world);
        };

<<<<<<< HEAD
        AddFunction(diversity);
        AddFunction(max_fitness);
        AddFunction(avg_fitness);
        AddFunction(non_inf);

        //Print header
        output_location << "update, shannon_diversity, max_fitness, avg_fitness, non_inf" << std::endl;
      }

};

template <typename ORG, typename... MANAGERS>
class StatsManager_Advanced : StatsManager_DefaultStats<ORG, MANAGERS...> {
    private:
        using StatsManager_DefaultStats<ORG,MANAGERS...>::StatsManager_DefaultStats;
        using world_type = World<ORG, MANAGERS...>;

    public:
        using StatsManager_FunctionsOnUpdate<ORG, MANAGERS...>::fit_fun;
        StatsManager_Advanced(world_type * w, std::string location = "averages.csv")
            : StatsManager_DefaultStats<ORG, MANAGERS...>(w, location){

            }

};

=======
        //Add functions to manager
        AddFunction(diversity, "shannon_diversity");
        AddFunction(max_fitness, "max_fitness");
        AddFunction(avg_fitness, "avg_fitness");

        w->OnUpdate(UpdateFun);
      }

};

using NullStats = StatsManager_Base<PopBasic>;
using DefaultStats = StatsManager_DefaultStats<PopBasic>;
>>>>>>> a6897a10
}
}

#endif<|MERGE_RESOLUTION|>--- conflicted
+++ resolved
@@ -188,17 +188,7 @@
 
   //Calculates some commonly required information: shannon diversity,
   //max fitness within the population, and average fitness within the population
-<<<<<<< HEAD
-  template <typename ORG, typename... MANAGERS>
-  class StatsManager_DefaultStats : StatsManager_FunctionsOnUpdate<ORG, MANAGERS...> {
-  protected:
-      using world_type = World<ORG, MANAGERS...>;
-      using fit_fun_type = std::function<double(ORG*)>;
-      using fit_stat_type = std::function<double(fit_fun_type, world_type*)>;
-      using StatsManager_FunctionsOnUpdate<ORG, MANAGERS...>::AddFunction;
-      using StatsManager_Base::output_location;
-
-=======
+
   template <typename POP_MANAGER = PopulationManager_Base<int> >
   class StatsManager_DefaultStats : StatsManager_FunctionsOnUpdate<POP_MANAGER> {
   private:
@@ -209,7 +199,7 @@
       using StatsManager_FunctionsOnUpdate<POP_MANAGER>::pop;
       using StatsManager_Base<POP_MANAGER>::output_location;
       using StatsManager_FunctionsOnUpdate<POP_MANAGER>::Update;
->>>>>>> a6897a10
+
   public:
       using StatsManager_FunctionsOnUpdate<POP_MANAGER>::fit_fun;
       using StatsManager_Base<POP_MANAGER>::emp_is_stats_manager;
@@ -249,17 +239,19 @@
             return NonInf(fit_func, *world);
         };
 
-<<<<<<< HEAD
-        AddFunction(diversity);
-        AddFunction(max_fitness);
-        AddFunction(avg_fitness);
-        AddFunction(non_inf);
-
-        //Print header
-        output_location << "update, shannon_diversity, max_fitness, avg_fitness, non_inf" << std::endl;
+        //Add functions to manager
+        AddFunction(diversity, "shannon_diversity");
+        AddFunction(max_fitness, "max_fitness");
+        AddFunction(avg_fitness, "avg_fitness");
+
+        w->OnUpdate(UpdateFun);
+
       }
 
 };
+using NullStats = StatsManager_Base<PopBasic>;
+using DefaultStats = StatsManager_DefaultStats<PopBasic>;
+
 
 template <typename ORG, typename... MANAGERS>
 class StatsManager_Advanced : StatsManager_DefaultStats<ORG, MANAGERS...> {
@@ -276,20 +268,7 @@
 
 };
 
-=======
-        //Add functions to manager
-        AddFunction(diversity, "shannon_diversity");
-        AddFunction(max_fitness, "max_fitness");
-        AddFunction(avg_fitness, "avg_fitness");
-
-        w->OnUpdate(UpdateFun);
-      }
-
-};
-
-using NullStats = StatsManager_Base<PopBasic>;
-using DefaultStats = StatsManager_DefaultStats<PopBasic>;
->>>>>>> a6897a10
+
 }
 }
 
