//  This file is part of Empirical, https://github.com/devosoft/Empirical
//  Copyright (C) Michigan State University, 2016.
//  Released under the MIT Software license; see doc/LICENSE
//
//
//  This file defines a World template for use in evolutionary algorithms.
//
//  The template *must* define ORG to identify the type of organism in the population.
//  The template *config* also be passed in any number of MANAGERS.
//
//  ORG can be any object type with the following properties:
//  * The copy constructor must work.
//
//  MANAGERS handle specific aspects of how the world should function, such as organism
//  placement in the population, systematics tracking, environmental resources, etc.
//
//    PopulationManager.h defines:
//      PopulationManager_Base<ORG>            -- Continuous generations
//      PopulationManager_EA<ORG>              -- Synchronous generations
//      PopulationManager_SerialTransfer<ORG>  -- Sequential bottlenecks
//
//  SIGNALS that will be triggered associated with world can customize behaviors.  Note that
//  all signal names must be prefixed with the world name so that the correct world is used.
//
//      ::before-repro(int parent_position)   Trigger: Immediately prior to producing offspring
//      ::offspring-ready(ORG * offspring)    Trigger: Offspring about to enter population
//      ::inject-ready(ORG * new_organism)    Trigger: New org about to be added to population
//      ::org-placement(int org_position)     Trigger: Organism has been added to population
//
//  Organisms can also trigger signals to affect the world.
//
//      ::do-repro(int org_id)                Trigger to initiate reproduction
//      ::do-symbiont_repro(int host_id)      Trigger to initiate symbiont reproduction
//
// Constructors:
//  World(const std::string & world_name="emp::evo::World")
//  World(int random_seed, const std::string & world_name="emp::evo::World")
//  World(emp::Random & random, const std::string & world_name="emp::evo::World")
//     world_name is prepended before all signal names.
//     random is used as a random number generator.
//
// Accessors
//  int GetSize() const
//  ORG & operator[](int i)
//  const std::function<double(ORG*)> & GetDefaultFitnessFun() const
//  const std::function<bool(ORG*)> & GetDefaultMutationFun() const
//  void SetDefaultFitnessFun(const std::function<double(ORG*)> & f)
//  void SetDefaultMutationFun(const std::function<bool(ORG*)> & f)
//
// Population Building
//  void Clear()                                           - Clear all organisms in population
//  void Insert(const ORG & mem, int copy_count=1)      - Insert a copy of an individual
//  void Insert(Random & random, ARGS... args)             - Insert a random organism
//  void InsertRandomOrg(ARGS... args)
//  void InsertNext(const ORG & mem, int copy_count=1)  - Insert into NEXT GENERATION of pop
//
// Organism Variation
//  int MutatePop(std::function<bool(ORG*)> mut_fun, int first_mut=0, int last_mut=-1)
//  int MutatePop(int first_mut=0, int last_mut=-1)
//
// Selection Mechanisms
//  void EliteSelect(std::function<double(ORG*)> fit_fun, int e_count=1, int copy_count=1)
//  void EliteSelect(int e_count=1, int copy_count=1)
//
//  void TournamentSelect(std::function<double(ORG*)> fit_fun, int t_size, int tourny_count=1)
//  void TournamentSelect(int t_size, int tourny_count=1)
//  void RunTournament(emp::vector<double> fitness, int t_size, int tourny_count=1)
//
//  void FitnessSharingTournamentSelect(std::function<double(ORG*)> fit_fun,
//          std::function<double(ORG*, ORG*)> dist_fun,
//          double sharing_threshhold, double alpha,
//          int t_size, int tourny_count=1)
//  void FitnessSharingTournamentSelect(std::function<double(ORG*, ORG*)>
//          dist_fun, double sharing_threshold,
//          double alpha, int t_size,
//          int tourny_count=1)
//
// Advancing Time
//  void Update()                  -- Shift to the next generation.
//  void Execute(ARGS... args)     -- Execute each organism in the population.


#ifndef EMP_EVO_WORLD_H
#define EMP_EVO_WORLD_H

#include <functional>
#include <map>

#include "../tools/assert.h"
#include "../tools/Random.h"
#include "../tools/reflection.h"
#include "../tools/vector.h"

#include "FitnessManager.h"
#include "OrgSignals.h"
#include "OrgManager.h"
#include "PopulationManager.h"
#include "StatsManager.h"
#include "LineageTracker.h"


// Macro to add class elements associated with a dynamic function call.
// For example, if you wanted to be able to have a dynamic fitness function, you would call:
//
//   EMP_SETUP_EVO_WORLD_DEFAULT(default_fit_fun, Fitness, double)
//
// This macro will create a function object called "default_fit_fun), which takes a pointer
// to a member and converts it into a double value representing fitness.
//
// It will also create member fuctions in the world:
//   Setup_Fitness()  -- call in Setup to make sure we use ORG.Fitness() if it exists.
//   GetDefaultFitnessFun()  -- Return the current default fitness function being used.
//   SetDefaultFitnessFun(new_fun)  -- Set the default fitness function to be new_fun.


// @CAO Setup to dynamically choose correct version based on arg count.

#define EMP_EVO_FORWARD(FUN, TARGET) \
template <typename... T> void FUN(T &&... args) { TARGET.FUN(std::forward<T>(args)...); }

#define EMP_EVO_FORWARD_2(FUN, TARGET1, TARGET2)  \
template <typename... T> void FUN(T &&... args) { \
    TARGET1.FUN(std::forward<T>(args)...);        \
    TARGET2.FUN(std::forward<T>(args)...);        \
}

#define EMP_EVO_FORWARD_3(FUN, TARGET1, TARGET2, TARGET3) \
template <typename... T> void FUN(T &&... args) {         \
    TARGET1.FUN(std::forward<T>(args)...);                \
    TARGET2.FUN(std::forward<T>(args)...);                \
    TARGET3.FUN(std::forward<T>(args)...);                \
}

namespace emp {
namespace evo {

  EMP_SETUP_TYPE_SELECTOR(SelectFitnessManager, emp_is_fitness_manager)
  EMP_SETUP_TYPE_SELECTOR(SelectLineageManager, emp_is_lineage_manager)
  EMP_SETUP_TYPE_SELECTOR(SelectOrgManager, emp_is_organism_manager)
  EMP_SETUP_TYPE_SELECTOR(SelectPopManager, emp_is_population_manager)
  EMP_SETUP_TYPE_SELECTOR(SelectStatsManager, emp_is_stats_manager)

  // Main world class...
  template <typename ORG, typename... MANAGERS>
  class World {
  public:
    // Some useful types...
    using fit_fun_t = std::function<double(ORG*)>;
    using dist_fun_t = std::function<double(ORG*,ORG*)>;

    // Determine manager types...
    using fitM_t = SelectFitnessManager<MANAGERS...,CacheOff>;
    using popM_t = AdaptTemplate<SelectPopManager<MANAGERS...,PopBasic>, ORG, fitM_t>;
    using orgM_t = AdaptTemplate<SelectOrgManager<MANAGERS...,OrgMDynamic>, ORG>;
    using statsM_t = AdaptTemplate<SelectStatsManager<MANAGERS...,NullStats >, popM_t>;
    using iterator_t = PopulationIterator<popM_t>;

    //Create a lineage manager if the stats manager needs it or if the user asked for it
    EMP_CHOOSE_MEMBER_TYPE(DefaultLineage, lineage_type, LineageNull, statsM_t);
    using lineageM_t = AdaptTemplate<SelectLineageManager<MANAGERS...,DefaultLineage>, popM_t>;

    // Now that we've determined all of the manager types, build them!
    fitM_t fitM;
    popM_t popM;
    orgM_t orgM;
    statsM_t statsM;
    lineageM_t lineageM;

    Random * random_ptr;
    bool random_owner;
    int update = 0;

    // Signals triggered by the world.
    Signal<int> before_repro_sig;       // Trigger: Immediately prior to producing offspring
    Signal<ORG *> offspring_ready_sig;  // Trigger: Offspring about to enter population
    Signal<ORG *> inject_ready_sig;     // Trigger: New org about to be added to population
    Signal<int> org_placement_sig;      // Trigger: Organism has been added to population
    Signal<int> on_update_sig;          // Trigger: New update is starting.

    // Determine the callback type; by default this will be OrgSignals_NONE, but it can be
    // overridden by setting the type callback_t in the organism class.
    EMP_CHOOSE_MEMBER_TYPE(callback_t, callback_t, OrgSignals_NONE, ORG);
    callback_t callbacks;

    // Build a Setup method in world that calls .Setup() on whatever is passed in, but
    // only if it exists.
    EMP_CREATE_OPTIONAL_METHOD(SetupOrg, Setup);


    void SetupCallbacks(OrgSignals_NONE &) { ; }
    void SetupCallbacks(OrgSignals_Basic & sigs) {
      sigs.repro_sig.AddAction([this](int id){DoRepro(id);});
    }
    void SetupCallbacks(OrgSignals_Eco & sigs) {
      sigs.repro_sig.AddAction([this](int id){DoRepro(id);});
      sigs.symbiont_repro_sig.AddAction([this](int id){DoSymbiontRepro(id);});
    }

  public:
    std::string world_name;

    World(emp::Random * r_ptr, const std::string & w_name=GenerateSignalName("emp::evo::World"))
      : fitM()
      , popM(w_name, fitM)
      , random_ptr(r_ptr), random_owner(false)
      , before_repro_sig(to_string(w_name,"::before-repro"))
      , offspring_ready_sig(to_string(w_name,"::offspring-ready"))
      , inject_ready_sig(to_string(w_name,"::inject-ready"))
      , org_placement_sig(to_string(w_name,"::org-placement"))
      , on_update_sig(to_string(w_name,"::on-update"))
      , callbacks(w_name)
      , world_name(w_name)
    {
      SetupCallbacks(callbacks);
      lineageM.Setup(this);
      statsM.Setup(this);
      popM.Setup(random_ptr);
    }

    World(int seed=-1, const std::string & w_name=GenerateSignalName("emp::evo::World"))
      : World(new Random(seed), w_name) { random_owner = true; }
    World(emp::Random & random, const std::string & w_name=GenerateSignalName("emp::evo::World"))
      : World(&random, w_name) { ; }
    World(const World &) = delete;
    ~World() { Clear(); if (random_owner) delete random_ptr; }
    World & operator=(const World &) = delete;

    int GetSize() const { return (int) popM.size(); }
    ORG & operator[](int i) { return *(popM[i]); }
    const ORG & operator[](int i) const { return *(popM[i]); }
    bool IsOccupied(int i) const { return popM[i] != nullptr; }
    iterator_t begin(){ return iterator_t(&popM, 0); }
    iterator_t end(){ return iterator_t(&popM, popM.size()); }

    void Clear() { popM.Clear(); }

    Random & GetRandom() { return *random_ptr; }
    void SetRandom(Random & random) { if (random_owner) delete random_ptr; random_ptr = &random; }
    void ResetRandom(int seed=-1) { SetRandom(*(new Random(seed))); }

    // Forward function calls to appropriate internal objects
    EMP_EVO_FORWARD(ConfigPop, popM)
    EMP_EVO_FORWARD_2(SetDefaultFitnessFun, orgM, statsM)
    EMP_EVO_FORWARD(SetDefaultMutateFun, orgM)

    LinkKey OnBeforeRepro(const std::function<void(int)> & fun) { return before_repro_sig.AddAction(fun); }
    LinkKey OnOffspringReady(const std::function<void(ORG *)> & fun) { return offspring_ready_sig.AddAction(fun); }
    LinkKey OnInjectReady(const std::function<void(ORG *)> & fun) { return inject_ready_sig.AddAction(fun); }
    LinkKey OnOrgPlacement(const std::function<void(int)> & fun) { return org_placement_sig.AddAction(fun); }
    LinkKey OnUpdate(const std::function<void(int)> & fun) { return on_update_sig.AddAction(fun); }

    fit_fun_t GetFitFun() { return orgM.GetFitFun(); }

    // All additions to the population must go through one of the following Insert methods

    void Insert(const ORG & mem, int copy_count=1) {
      for (int i = 0; i < copy_count; i++) {
        ORG * new_org = new ORG(mem);
        inject_ready_sig.Trigger(new_org);
        const int pos = popM.AddOrg(new_org);
        SetupOrg(*new_org, &callbacks, pos);
        org_placement_sig.Trigger(pos);
      }
    }
    template <typename... ARGS>
    void InsertRandomOrg(ARGS... args) {
      emp_assert(random_ptr != nullptr && "InsertRandomOrg() requires active random_ptr");
      ORG * new_org = new ORG(*random_ptr, std::forward<ARGS>(args)...);
      inject_ready_sig.Trigger(new_org);
      const int pos = popM.AddOrg(new_org);
      SetupOrg(*new_org, &callbacks, pos);
      org_placement_sig.Trigger(pos);
    }

    void InsertBirth(const ORG mem, int parent_pos, int copy_count=1) {
      before_repro_sig.Trigger(parent_pos);
      for (int i = 0; i < copy_count; i++) {
        ORG * new_org = new ORG(mem);
        offspring_ready_sig.Trigger(new_org);
        const int pos = popM.AddOrgBirth(new_org, parent_pos);
        SetupOrg(*new_org, &callbacks, pos);
        org_placement_sig.Trigger(pos);
      }
    }

    void DoRepro(int id) {
      emp_assert(random_ptr != nullptr && "DoRepro() requires a random number generator.");
      // std::cout << "Repro " << id << std::endl;
      before_repro_sig.Trigger(id);
      InsertBirth(*(popM[id]), id, 1);

    }

    void DoSymbiontRepro(int id) {
      emp_assert(random_ptr != nullptr && "DoSymbiontRepro() requires a random number generator.");
      // std::cout << "SymbRepro " << id << std::endl;

      // @CAO For the moment, assume random replacement (in the future, make pop_manager handle it)
      const int target_id = random_ptr->GetInt((int) popM.size());

      // Copy the symbiont into the target.
      const auto & symbiont = popM[id]->GetSymbiont();
      popM[target_id]->InjectSymbiont(symbiont, *random_ptr);
    }

    // Mutations for the next generation (count number of mutated organisms)
    int MutatePop(std::function<bool(ORG*,emp::Random&)> mut_fun,
                  int first_mut=0, int last_mut=-1) {
      emp_assert(mut_fun);
      emp_assert(random_ptr != nullptr && "Mutate() requires active random_ptr");
      if (last_mut == -1) last_mut = (int) popM.size();
      int mut_count = 0;
      for (int i = first_mut; i < last_mut; i++) {
        if (this->IsOccupied(i)){
          if (mut_fun(popM[i], *random_ptr)) {
            mut_count++;
            fitM.Clear(i);
          }
        }
      }
      return mut_count;
    }

    int MutatePop(const int first_mut=0, const int last_mut=-1) {
      return MutatePop(orgM.GetMutFun(), first_mut, last_mut);
    }

    void Print(std::ostream & os=std::cout, const std::string & empty="X", const std::string & spacer=" ") {
      popM.Print(os, empty, spacer);
    }

    //Helper function to return PopulationManager indices of
    //all organisms that are not null
    emp::vector<int> GetValidOrgIndices(){
      emp::vector<int> valid_orgs(0);
      for (int i = 0; i < (int) popM.size(); i++){
        if (this->IsOccupied(i)){
          valid_orgs.push_back(i);
        }
      }
      return valid_orgs;
    }

    // Selection mechanisms choose organisms for the next generation.

    // Elite Selection picks a set of the most fit individuals from the population to move to
    // the next generation.  Find top e_count individuals and make copy_count copies of each.
    void EliteSelect(const fit_fun_t & fit_fun, int e_count=1, int copy_count=1) {
      emp_assert(fit_fun);
      emp_assert(e_count > 0 && e_count <= (int) popM.size());
      // Load the population into a multimap, sorted by fitness.
      std::multimap<double, int> fit_map;
      for (int i = 0; i < (int) popM.size(); i++) {
        if (this->IsOccupied(i)){
          fit_map.insert( std::make_pair( fitM.CalcFitness(i,popM[i],fit_fun), i) );
        }
      }

      // Grab the top fitnesses and move them into the next generation.
      auto m = fit_map.rbegin();
      for (int i = 0; i < e_count; i++) {
        InsertBirth( *(popM[m->second]), m->second, copy_count);
        ++m;
      }
    }

    // Elite Selection can use the default fitness function.
    void EliteSelect(int e_count=1, int copy_count=1) {
      EliteSelect(orgM.GetFitFun(), e_count, copy_count);
    }

    // Roulette Selection (aka Fitness-Proportional Selection) chooses organisms to
    // reproduce based on their current fitness.
    // @CAO Can UPDATE weighted array rather than keep rebuilding it (use signals?)
    void RouletteSelect(const fit_fun_t & fit_fun) {

    }

    // Tournament Selection creates a tournament with a random sub-set of organisms,
    // finds the one with the highest fitness, and moves it to the next generation.
    // User provides the fitness function, the tournament size, and (optionally) the
    // number of tournaments to run.
<<<<<<< HEAD
    void TournamentSelect(std::function<double(ORG*)> fit_fun, int t_size,
        int tourny_count=1, bool precalc_fitness=true, bool competitive=false) {
      emp_assert(fit_fun);
      emp_assert(t_size > 0 && t_size <= (int) popM.size(), t_size, popM.size());

      if (precalc_fitness && t_size * tourny_count * 2 >= (int) popM.size()) {
        // Pre-calculate fitnesses.
        emp::vector<int> valid_orgs = GetValidOrgIndices();
        emp::vector<double> fitness(valid_orgs.size());
        for (int i = 0; i < (int) valid_orgs.size(); ++i){
             fitness[i] = fit_fun(popM[valid_orgs[i]]);
         }
        RunTournament(fitness, t_size, tourny_count);
      }
      else if(!competitive){ RunTournament(fit_fun, t_size, tourny_count); }
      else{
          emp::vector<int> valid_orgs = GetValidOrgIndices();

          for(int org : valid_orgs){
              RunCompetition(fit_fun, 9, tourny_count,org);
          }
      }
    }

    // Tournament Selection can use the default fitness function.
    void TournamentSelect(int t_size, int tourny_count=1) {
      TournamentSelect(orgM.GetFitFun(), t_size, tourny_count);
    }

    // Helper function to run a tournament when fitness is pre-calculated
    void RunTournament(const emp::vector<double> & fitness, int t_size, int tourny_count=1){
      emp_assert(random_ptr != nullptr && "TournamentSelect() requires active random_ptr");

      emp::vector<int> valid_orgs = GetValidOrgIndices();

      for (int T = 0; T < tourny_count; T++) {
        emp::vector<int> entries = Choose(*random_ptr, valid_orgs.size(), t_size);
        Shuffle(*random_ptr, entries);
        double best_fit = fitness[entries[0]];
        int best_id = valid_orgs[entries[0]];

        // Search for a higher fit org in the tournament.
        for (int i = 1; i < t_size; i++) {
          const double cur_fit = fitness[entries[i]];
          if (cur_fit > best_fit) {
            best_fit = cur_fit;
            best_id = valid_orgs[entries[i]];
          }
        }

        // Place the highest fitness into the next generation!
        InsertBirth( *(popM[best_id]), best_id, 1 );
      }
    }

    // Helper function to run a tournament when fitness is NOT pre-calculated
    void RunTournament(std::function<double(ORG*)> fit_fun, int t_size, int tourny_count=1){
=======
    void TournamentSelect(const fit_fun_t & fit_fun, int t_size, int tourny_count=1) {
      emp_assert(fit_fun);
      emp_assert(t_size > 0 && t_size <= (int) popM.size(), t_size, popM.size());
>>>>>>> f9f50ad8
      emp_assert(random_ptr != nullptr && "TournamentSelect() requires active random_ptr");

      for (int T = 0; T < tourny_count; T++) {
        // @CAO - looking up valid orgs each time is very slow.
        emp::vector<int> valid_orgs = GetValidOrgIndices();

        emp::vector<int> entries = Choose(*random_ptr, valid_orgs.size(), t_size);
        Shuffle(*random_ptr, entries);
        double best_fit = fit_fun( popM[valid_orgs[entries[0]]] );
        int best_id = valid_orgs[entries[0]];

        // Search for a higher fit org in the tournament.
        for (int i = 1; i < t_size; i++) {
          const double cur_fit = fit_fun(popM[valid_orgs[entries[i]]]);
          if (cur_fit > best_fit) {
            best_fit = cur_fit;
            best_id = valid_orgs[entries[i]];
          }
        }

        // Place the highest fitness into the next generation!
        InsertBirth( *(popM[best_id]), best_id, 1 );
      }
    }

<<<<<<< HEAD
    // Helper function to run a selection based on neighbors fitness
    void RunCompetition(std::function<double(ORG*)> fit_fun, int t_size, int tourny_count=1, int org_id=false){
      emp_assert(random_ptr != nullptr && "TournamentSelect() requires active random_ptr");

      emp::vector<int> neighbors;
      double best_fit = fit_fun(popM[org_id]);
      int best_id = org_id;
      int org_x = popM.ToX(org_id);
      int org_y = popM.ToY(org_id);

      for(int offset = 0; offset < 9; offset++){         
          int neighbor_x = emp::mod(org_x + offset%3 - 1, popM.GetWidth());
          int neighbor_y = emp::mod(org_y + offset/3 - 1, popM.GetHeight());
          neighbors.push_back(popM.ToID(neighbor_x, neighbor_y));
      }

      // Search for a higher fit org in the neighbors.
      for(auto id : neighbors){
          if(popM[id] == nullptr){continue;}
          double curr_fit = fit_fun(popM[id]);
          if (best_fit < curr_fit){
              best_fit = curr_fit;
              best_id = id;
          }
      }
                
        // Place the highest fitness into the next generation!
        InsertBirth( *(popM[best_id]), best_id, 1 );
      }
=======
    // Tournament Selection can use the default fitness function.
    void TournamentSelect(int t_size, int tourny_count=1) {
      TournamentSelect(orgM.GetFitFun(), t_size, tourny_count);
    }

>>>>>>> f9f50ad8

    // Run tournament selection with fitnesses adjusted by Goldberg and
    // Richardson's fitness sharing function (1987)
    // Requires a distance function that is valid for members of the population,
    // a sharing threshold (sigma share) that defines which members are
    // in the same niche, and a value of alpha (which controls the shape of
    // the fitness sharing curve
    void FitnessSharingTournamentSelect(const fit_fun_t & fit_fun, const dist_fun_t & dist_fun,
          double sharing_threshhold, double alpha, int t_size, int tourny_count=1)
    {
      emp_assert(t_size > 0 && t_size <= (int) popM.size());

      // Pre-calculate fitnesses.
      emp::vector<double> fitness(popM.size());
      for (int i = 0; i < (int) popM.size(); ++i) {
        double niche_count = 0;
        for (int j = 0; j < (int) popM.size(); ++j) {
          double dij = dist_fun(popM[i], popM[j]);
          niche_count += std::max(1 - std::pow(dij/sharing_threshhold, alpha), 0.0);
        }
        fitness[i] = fit_fun(popM[i])/niche_count;
      }

      fitM.Set(fitness);                                // Cache all calculated fitnesses.
      TournamentSelect(fit_fun, t_size, tourny_count);
    }

    // Fitness sharing Tournament Selection can use the default fitness function
    void FitnessSharingTournamentSelect(const dist_fun_t & dist_fun, double sharing_threshold,
          double alpha, int t_size, int tourny_count=1) {
      FitnessSharingTournamentSelect(orgM.GetFitFun(), dist_fun, sharing_threshold, alpha, t_size, tourny_count);
    }


    // Update() moves the next population to the current position, managing memory as needed.
    void Update() {
      on_update_sig.Trigger(update);
      update++;
      popM.Update();
    }


    // Execute() runs the Execute() method on all organisms in the population, forwarding
    // any arguments.
    template <typename... ARGS>
    void Execute(ARGS... args) {
      popM.Execute(std::forward<ARGS>(args)...);
    }

  };

  // Setup a pre-build EAWorld that automatically uses synchronous generations.
  template <typename ORG, typename... MANAGERS>
  using EAWorld = World<ORG, MANAGERS..., PopulationManager_EA<ORG>>;

  template <typename ORG, typename... MANAGERS>
  using GridWorld = World<ORG, MANAGERS..., PopulationManager_Grid<ORG>>;

}  // END evo namespace
}  // END emp namespace

#endif<|MERGE_RESOLUTION|>--- conflicted
+++ resolved
@@ -380,69 +380,9 @@
     // finds the one with the highest fitness, and moves it to the next generation.
     // User provides the fitness function, the tournament size, and (optionally) the
     // number of tournaments to run.
-<<<<<<< HEAD
-    void TournamentSelect(std::function<double(ORG*)> fit_fun, int t_size,
-        int tourny_count=1, bool precalc_fitness=true, bool competitive=false) {
-      emp_assert(fit_fun);
-      emp_assert(t_size > 0 && t_size <= (int) popM.size(), t_size, popM.size());
-
-      if (precalc_fitness && t_size * tourny_count * 2 >= (int) popM.size()) {
-        // Pre-calculate fitnesses.
-        emp::vector<int> valid_orgs = GetValidOrgIndices();
-        emp::vector<double> fitness(valid_orgs.size());
-        for (int i = 0; i < (int) valid_orgs.size(); ++i){
-             fitness[i] = fit_fun(popM[valid_orgs[i]]);
-         }
-        RunTournament(fitness, t_size, tourny_count);
-      }
-      else if(!competitive){ RunTournament(fit_fun, t_size, tourny_count); }
-      else{
-          emp::vector<int> valid_orgs = GetValidOrgIndices();
-
-          for(int org : valid_orgs){
-              RunCompetition(fit_fun, 9, tourny_count,org);
-          }
-      }
-    }
-
-    // Tournament Selection can use the default fitness function.
-    void TournamentSelect(int t_size, int tourny_count=1) {
-      TournamentSelect(orgM.GetFitFun(), t_size, tourny_count);
-    }
-
-    // Helper function to run a tournament when fitness is pre-calculated
-    void RunTournament(const emp::vector<double> & fitness, int t_size, int tourny_count=1){
-      emp_assert(random_ptr != nullptr && "TournamentSelect() requires active random_ptr");
-
-      emp::vector<int> valid_orgs = GetValidOrgIndices();
-
-      for (int T = 0; T < tourny_count; T++) {
-        emp::vector<int> entries = Choose(*random_ptr, valid_orgs.size(), t_size);
-        Shuffle(*random_ptr, entries);
-        double best_fit = fitness[entries[0]];
-        int best_id = valid_orgs[entries[0]];
-
-        // Search for a higher fit org in the tournament.
-        for (int i = 1; i < t_size; i++) {
-          const double cur_fit = fitness[entries[i]];
-          if (cur_fit > best_fit) {
-            best_fit = cur_fit;
-            best_id = valid_orgs[entries[i]];
-          }
-        }
-
-        // Place the highest fitness into the next generation!
-        InsertBirth( *(popM[best_id]), best_id, 1 );
-      }
-    }
-
-    // Helper function to run a tournament when fitness is NOT pre-calculated
-    void RunTournament(std::function<double(ORG*)> fit_fun, int t_size, int tourny_count=1){
-=======
     void TournamentSelect(const fit_fun_t & fit_fun, int t_size, int tourny_count=1) {
       emp_assert(fit_fun);
       emp_assert(t_size > 0 && t_size <= (int) popM.size(), t_size, popM.size());
->>>>>>> f9f50ad8
       emp_assert(random_ptr != nullptr && "TournamentSelect() requires active random_ptr");
 
       for (int T = 0; T < tourny_count; T++) {
@@ -468,7 +408,6 @@
       }
     }
 
-<<<<<<< HEAD
     // Helper function to run a selection based on neighbors fitness
     void RunCompetition(std::function<double(ORG*)> fit_fun, int t_size, int tourny_count=1, int org_id=false){
       emp_assert(random_ptr != nullptr && "TournamentSelect() requires active random_ptr");
@@ -492,19 +431,18 @@
           if (best_fit < curr_fit){
               best_fit = curr_fit;
               best_id = id;
-          }
-      }
+            }
+        }
                 
         // Place the highest fitness into the next generation!
         InsertBirth( *(popM[best_id]), best_id, 1 );
       }
-=======
+
+
     // Tournament Selection can use the default fitness function.
     void TournamentSelect(int t_size, int tourny_count=1) {
       TournamentSelect(orgM.GetFitFun(), t_size, tourny_count);
     }
-
->>>>>>> f9f50ad8
 
     // Run tournament selection with fitnesses adjusted by Goldberg and
     // Richardson's fitness sharing function (1987)
