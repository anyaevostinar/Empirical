// Karma configuration
// Generated on Mon Oct 03 2016 15:06:06 GMT-0400 (EDT)

module.exports = function(config) {
  config.set({

    // base path that will be used to resolve all patterns (eg. files, exclude)
    basePath: '../../',

    proxies: {
<<<<<<< HEAD
      "/tests/": "/base/tests"
=======
      "/assets/": "/base/tests/web/assets"
>>>>>>> 5662ce86
    },

    // frameworks to use
    // available frameworks: https://npmjs.org/browse/keyword/karma-adapter
    frameworks: ['mocha'],

    // list of files / patterns to load in the browser
    files: [
      {pattern: 'examples/web/jquery-1.11.2.min.js'},
      {pattern: 'third-party/node_modules/mocha/mocha.js'},
      {pattern: 'third-party/node_modules/chai/chai.js'},
      {pattern: 'source/web/d3/d3.min.js'},
      {pattern: 'source/web/d3/d3-tip.min.js'},
      {pattern: 'tests/web/test_header.js'},
<<<<<<< HEAD
      {pattern: 'tests/data/lineage-example.json', included: false},
      {pattern: 'tests/data/test-line-graph.csv', included: false},
      {pattern: 'tests/web/test_visualizations.js.map', included: false, nocache:true},
      {pattern: 'tests/web/test_visualizations.js', nocache:true},
=======
      {pattern: 'tests/web/assets/lineage-example.json', included: false},
      {pattern: 'tests/web/assets/test-line-graph.csv', included: false},
      {pattern: 'tests/web/test_visualizations.js.map', included: false},
      {pattern: 'tests/web/test_visualizations.js'},
>>>>>>> 5662ce86
      {pattern: 'tests/web/test_visualizations.wasm', included: false, nocache:true},
      {pattern: 'tests/web/test_visualizations.wasm.map', included: false, nocache:true}
    ],


    // list of files to exclude
    exclude: [
    ],


    // preprocess matching files before serving them to the browser
    // available preprocessors: https://npmjs.org/browse/keyword/karma-preprocessor
    preprocessors: {
    },


    // test results reporter to use
    // possible values: 'dots', 'progress'
    // available reporters: https://npmjs.org/browse/keyword/karma-reporter
    reporters: ['spec'],


    // web server port
    port: 9876,


    // enable / disable colors in the output (reporters and logs)
    colors: true,


    // level of logging
    // possible values: config.LOG_DISABLE || config.LOG_ERROR || config.LOG_WARN || config.LOG_INFO || config.LOG_DEBUG
    logLevel: config.LOG_DEBUG,


    // enable / disable watching file and executing tests whenever any file changes
    autoWatch: false,


    // start these browsers
    // available browser launchers: https://npmjs.org/browse/keyword/karma-launcher
    browsers: ['Firefox'],


    // Continuous Integration mode
    // if true, Karma captures browsers, runs the tests and exits
    singleRun: true,

    // Concurrency level
    // how many browser should be started simultaneous
    concurrency: Infinity
  })
}<|MERGE_RESOLUTION|>--- conflicted
+++ resolved
@@ -8,11 +8,7 @@
     basePath: '../../',
 
     proxies: {
-<<<<<<< HEAD
-      "/tests/": "/base/tests"
-=======
       "/assets/": "/base/tests/web/assets"
->>>>>>> 5662ce86
     },
 
     // frameworks to use
@@ -27,17 +23,10 @@
       {pattern: 'source/web/d3/d3.min.js'},
       {pattern: 'source/web/d3/d3-tip.min.js'},
       {pattern: 'tests/web/test_header.js'},
-<<<<<<< HEAD
-      {pattern: 'tests/data/lineage-example.json', included: false},
-      {pattern: 'tests/data/test-line-graph.csv', included: false},
-      {pattern: 'tests/web/test_visualizations.js.map', included: false, nocache:true},
-      {pattern: 'tests/web/test_visualizations.js', nocache:true},
-=======
       {pattern: 'tests/web/assets/lineage-example.json', included: false},
       {pattern: 'tests/web/assets/test-line-graph.csv', included: false},
       {pattern: 'tests/web/test_visualizations.js.map', included: false},
       {pattern: 'tests/web/test_visualizations.js'},
->>>>>>> 5662ce86
       {pattern: 'tests/web/test_visualizations.wasm', included: false, nocache:true},
       {pattern: 'tests/web/test_visualizations.wasm.map', included: false, nocache:true}
     ],
