--- conflicted
+++ resolved
@@ -426,22 +426,12 @@
   sys.RemoveOrg(id1);
   sys.RemoveOrg(id2);
 
-<<<<<<< HEAD
   // std::cout << "\nAddOrg 31 (id8; parent id7)\n";
   sys.SetUpdate(11);
   auto id8 = sys.AddOrg(31, id7);
   // std::cout << "\nAddOrg 32 (id9; parent id8)\n";
   sys.SetUpdate(19);
   auto id9 = sys.AddOrg(32, id8);
-=======
-  double mpd = sys.GetMeanPairwiseDistance();
-  std::cout << "Mean Pairwise Distance = " << mpd << "\n";
-
-  std::cout << "\nAddOrg 31 (id8; parent id7)\n";
-  auto id8 = sys.AddOrg(31, id7, 11);
-  std::cout << "\nAddOrg 32 (id9; parent id8)\n";
-  auto id9 = sys.AddOrg(32, id8, 19);
->>>>>>> f9c65ef7
 
   // std::cout << "\nAddOrg 33 (id10; parent id8)\n";
   auto id10 = sys.AddOrg(33, id8);
