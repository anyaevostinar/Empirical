--- conflicted
+++ resolved
@@ -33,11 +33,8 @@
   REQUIRE( emp::Abs(emp::Ln(emp::Exp(5)) - 5) < 0.01);
 
   REQUIRE(emp::IntLog2(10) == 3);
-<<<<<<< HEAD
-  // REQUIRE(emp::CountOnes(15) == 4);
-  // REQUIRE(emp::CountOnes(255) == 8);
-=======
->>>>>>> 0678db47
+  REQUIRE(emp::CountOnes(15) == 4);
+  REQUIRE(emp::CountOnes(255) == 8);
 
   unsigned long long large = 0x8000000000000000;
   REQUIRE(emp::MaskHigh<unsigned long long>(1) == large);
