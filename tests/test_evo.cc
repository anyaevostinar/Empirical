#define CATCH_CONFIG_MAIN
#include "../third-party/Catch/single_include/catch.hpp"

#include <string>
#include <iostream>
#include <fstream>
#include <vector>

#include "../evo/NK.h"
#include "../evo/World.h"
#include "../tools/BitSet.h"
#include "../tools/Random.h"
#include "../evo/EvoStats.h"
#include "../evo/StatsManager.h"

using BitOrg = emp::BitVector;

template <typename ORG>
using MixedWorld = emp::evo::World<ORG, emp::evo::PopulationManager_Base<ORG>>;

TEST_CASE("Test Stats/NK-Grid", "[stats]"){

  // k controls # of hills in the fitness landscape
  const int K = 0;
  const int N = 30;
  const double MUTATION_RATE = .0001;

  const int TOURNAMENT_SIZE = 20;
  const int POP_SIZE = 100;
  const int UD_COUNT = 100;

  emp::Random random(123);
  emp::evo::NKLandscape landscape(N, K, random);

  std::string prefix;
  prefix = "temp/Result-";


  emp::evo::GridWorld<BitOrg, emp::evo::LineagePruned > grid_pop(random);

  grid_pop.ConfigPop(std::sqrt(POP_SIZE), std::sqrt(POP_SIZE));

  std::function<double(BitOrg *)> fit_func =[&landscape](BitOrg * org) { return landscape.GetFitness(*org);};

  grid_pop.SetDefaultFitnessFun(fit_func);

<<<<<<< HEAD
  // make a stats manager
  emp::evo::StatsManager_AdvancedStats<emp::evo::PopulationManager_Grid<BitOrg>>
      grid_stats (&grid_pop, prefix + "grid.csv");

  grid_stats.SetDefaultFitnessFun(fit_func);

=======

  // Setup some types...
  using fitM_t = emp::evo::FitnessManager_Base;
  using popM_t = emp::evo::PopulationManager_Grid<BitOrg, fitM_t>;

  // Make a fitness manager.
  fitM_t fitM;

  // Make a stats manager
  emp::evo::StatsManager_AdvancedStats<popM_t> grid_stats (&grid_pop, prefix + "grid.csv");

  grid_stats.SetDefaultFitnessFun(fit_func);
>>>>>>> f9f50ad8

    // Insert default organisms into world
  for (int i = 0; i < POP_SIZE; i++) {
    BitOrg next_org(N);
    for (int j = 0; j < N; j++) next_org[j] = random.P(0.5);

    // looking at the Insert() func it looks like it does a deep copy, so we should be safe in
    // doing this. Theoretically...
    grid_pop.Insert(next_org);
  }

  // mutation function:
  // for every site in the gnome there is a MUTATION_RATE chance that the
  // site will flip it's value.
  grid_pop.SetDefaultMutateFun( [MUTATION_RATE, N](BitOrg* org, emp::Random& random) {
<<<<<<< HEAD
    bool mutated = false;
=======
      bool mutated = false;
>>>>>>> f9f50ad8
      for (size_t site = 0; site < N; site++) {
        if (random.P(MUTATION_RATE)) {
          (*org)[site] = !(*org)[site];
          mutated = true;
        }
      }
        return mutated;
    } );


  // Loop through updates
  for (int ud = 0; ud < UD_COUNT; ud++) {

    // Run a tournament
    grid_pop.TournamentSelect([&landscape](BitOrg * org){ return landscape.GetFitness(*org); }
            , TOURNAMENT_SIZE, POP_SIZE);

    grid_pop.Update();
    grid_pop.MutatePop();

  }

  std::ifstream correct, test;

  test.open("temp/Result-grid.csv");
  correct.open("test-data/Result-grid.csv");

  std::string line = "";
  std::vector<std::string> file1, file2;

  while(getline(correct, line) ) {
    file1.push_back(line);
  }
  while(getline(test, line)) {
    file2.push_back(line);
  }

  REQUIRE(file1.size() == file2.size());
  if (file1.size() == file2.size()) {
    for (size_t i = 0; i < file1.size(); i++) {
      REQUIRE(file1[i] == file2[i]);
    }
  }
}

TEST_CASE("Test-stats-NK-Mixed","[stats]"){
 // k controls # of hills in the fitness landscape
  const int K = 0;
  const int N = 30;
  const double MUTATION_RATE = .0001;

  const int TOURNAMENT_SIZE = 20;
  const int POP_SIZE = 100;
  const int UD_COUNT = 100;

  emp::Random random(123);
  emp::evo::NKLandscape landscape(N, K, random);

  std::string prefix;
  prefix = "temp/Result-";

  // Create World
  MixedWorld<BitOrg> mixed_pop(random);

  std::function<double(BitOrg *)> fit_func =[&landscape](BitOrg * org) { return landscape.GetFitness(*org);};

  mixed_pop.SetDefaultFitnessFun(fit_func);

<<<<<<< HEAD
  // make a stats manager
  emp::evo::StatsManager_DefaultStats<emp::evo::PopulationManager_Base<BitOrg>>
      mixed_stats (&mixed_pop, prefix + "mixed.csv");
=======
  // Setup some types...
  using fitM_t = emp::evo::FitnessManager_Base;
  using popM_t = emp::evo::PopulationManager_Base<BitOrg, fitM_t>;

  // Make a fitness manager.
  fitM_t fitM;

  // Make a stats manager
  emp::evo::StatsManager_DefaultStats<popM_t> mixed_stats (&mixed_pop, prefix + "mixed.csv");
>>>>>>> f9f50ad8

  mixed_stats.SetDefaultFitnessFun(fit_func);

  // Insert default organisms into world
  for (int i = 0; i < POP_SIZE; i++) {
    BitOrg next_org(N);
    for (int j = 0; j < N; j++) next_org[j] = random.P(0.5);

    // looking at the Insert() func it looks like it does a deep copy, so we should be safe in
    // doing this. Theoretically...
    mixed_pop.Insert(next_org);
  }


  // mutation function:
  // for every site in the gnome there is a MUTATION_RATE chance that the
  // site will flip it's value.
  mixed_pop.SetDefaultMutateFun( [MUTATION_RATE, N](BitOrg* org, emp::Random& random) {
    bool mutated = false;
      for (size_t site = 0; site < N; site++) {
        if (random.P(MUTATION_RATE)) {
          (*org)[site] = !(*org)[site];
          mutated = true;
        }
      }
      return mutated;
    } );


  // Loop through updates
  for (int ud = 0; ud < UD_COUNT; ud++) {

    // Keep the best individual.
    //mixed_pop.EliteSelect([&landscape](BitOrg * org){ return landscape.GetFitness(*org); }, 1, 100);
    // Run a tournament for the rest...

    mixed_pop.TournamentSelect([&landscape](BitOrg * org){ return landscape.GetFitness(*org); }
			 , TOURNAMENT_SIZE, POP_SIZE);

    mixed_pop.Update();
    mixed_pop.MutatePop();

  }


  std::ifstream correct, test;

  test.open("temp/Result-mixed.csv");
  correct.open("test-data/Result-mixed.csv");

  std::string line = "";
  std::vector<std::string> file1, file2;

  while(getline(correct, line) ){
      file1.push_back(line);
  }
  while(getline(test, line)){
      file2.push_back(line);
  }
  REQUIRE(file1.size() == file2.size());
  if(file1.size() == file2.size()){
      for(size_t i = 0; i < file1.size(); i++){
          REQUIRE(file1[i] == file2[i]);
      }
  }

}<|MERGE_RESOLUTION|>--- conflicted
+++ resolved
@@ -44,14 +44,6 @@
 
   grid_pop.SetDefaultFitnessFun(fit_func);
 
-<<<<<<< HEAD
-  // make a stats manager
-  emp::evo::StatsManager_AdvancedStats<emp::evo::PopulationManager_Grid<BitOrg>>
-      grid_stats (&grid_pop, prefix + "grid.csv");
-
-  grid_stats.SetDefaultFitnessFun(fit_func);
-
-=======
 
   // Setup some types...
   using fitM_t = emp::evo::FitnessManager_Base;
@@ -64,7 +56,6 @@
   emp::evo::StatsManager_AdvancedStats<popM_t> grid_stats (&grid_pop, prefix + "grid.csv");
 
   grid_stats.SetDefaultFitnessFun(fit_func);
->>>>>>> f9f50ad8
 
     // Insert default organisms into world
   for (int i = 0; i < POP_SIZE; i++) {
@@ -80,11 +71,7 @@
   // for every site in the gnome there is a MUTATION_RATE chance that the
   // site will flip it's value.
   grid_pop.SetDefaultMutateFun( [MUTATION_RATE, N](BitOrg* org, emp::Random& random) {
-<<<<<<< HEAD
-    bool mutated = false;
-=======
       bool mutated = false;
->>>>>>> f9f50ad8
       for (size_t site = 0; site < N; site++) {
         if (random.P(MUTATION_RATE)) {
           (*org)[site] = !(*org)[site];
@@ -153,11 +140,6 @@
 
   mixed_pop.SetDefaultFitnessFun(fit_func);
 
-<<<<<<< HEAD
-  // make a stats manager
-  emp::evo::StatsManager_DefaultStats<emp::evo::PopulationManager_Base<BitOrg>>
-      mixed_stats (&mixed_pop, prefix + "mixed.csv");
-=======
   // Setup some types...
   using fitM_t = emp::evo::FitnessManager_Base;
   using popM_t = emp::evo::PopulationManager_Base<BitOrg, fitM_t>;
@@ -167,7 +149,6 @@
 
   // Make a stats manager
   emp::evo::StatsManager_DefaultStats<popM_t> mixed_stats (&mixed_pop, prefix + "mixed.csv");
->>>>>>> f9f50ad8
 
   mixed_stats.SetDefaultFitnessFun(fit_func);
 
