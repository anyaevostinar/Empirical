--- conflicted
+++ resolved
@@ -70,15 +70,7 @@
   }));
 
   name = "multiple/=s/file=biz=blah+ext=.pdf";
-<<<<<<< HEAD
-  auto res = emp::keyname::unpack(name);
-  std::cout << res["file"] << std::endl;
-  std::cout << res["ext"] << std::endl;
-  std::cout << res["_"] << std::endl;
-  REQUIRE( res == (emp::keyname::unpack_t{
-=======
   CHECK( emp::keyname::unpack(name) == (emp::keyname::unpack_t{
->>>>>>> 0678db47
     {"file", "biz=blah"},
     {"ext", ".pdf"},
     {"_", "multiple/=s/file=biz=blah+ext=.pdf"}
