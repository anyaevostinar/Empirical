--- conflicted
+++ resolved
@@ -1623,12 +1623,8 @@
 //   double time = 1000.0 * ((double) emp_tot_time) / (double) CLOCKS_PER_SEC;
 //   REQUIRE(time < 13000); // WARNING: WILL VARY ON DIFFERENT SYSTEMS
 
-<<<<<<< HEAD
-//   // END TIMING!!!
-// }
-=======
   // END TIMING!!!
-}
+//}
 
 TEST_CASE("Test BitSet string construction", "[tools]") {
 
@@ -1638,5 +1634,4 @@
     == emp::BitSet<5>{0, 1, 0, 0, 1}
   );
 
-}
->>>>>>> 04c5bef5
+}