/**
 *  @note This file is part of Empirical, https://github.com/devosoft/Empirical
 *  @copyright Copyright (C) Michigan State University, MIT Software license; see doc/LICENSE.md
 *  @date 2021-2022.
 *
 *  @file StreamManager.cpp
 */

#include "third-party/Catch/single_include/catch2/catch.hpp"

#include "emp/io/StreamManager.hpp"

TEST_CASE("Test StreamManager", "[io]")
{
  emp::StreamManager sm;

  std::stringstream & test_stream = sm.AddStringStream("test_stream");
  test_stream << "abc" << 123 << 'd' << 'e' << 'f';
  REQUIRE( test_stream.str() == "abc123def" );

  std::iostream & test_stream2 = sm.AddIOStream("test_stream2");
  test_stream2 << "This is the second stream!!!";

  std::iostream & test_stream_orig = sm.GetIOStream("test_stream");
  std::string out_str = "";
  test_stream_orig >> out_str;
  REQUIRE( out_str == "abc123def" );

<<<<<<< HEAD

  std::istream & in_stream = sm.AddInputStream("in_stream");
  std::ostream & out_stream = sm.AddOutputStream("out_stream");

=======
  std::istream & in_stream = sm.AddInputStream("in_stream");
  std::ostream & out_stream = sm.AddOutputStream("out_stream");
>>>>>>> c58971d4
}<|MERGE_RESOLUTION|>--- conflicted
+++ resolved
@@ -26,13 +26,6 @@
   test_stream_orig >> out_str;
   REQUIRE( out_str == "abc123def" );
 
-<<<<<<< HEAD
-
   std::istream & in_stream = sm.AddInputStream("in_stream");
   std::ostream & out_stream = sm.AddOutputStream("out_stream");
-
-=======
-  std::istream & in_stream = sm.AddInputStream("in_stream");
-  std::ostream & out_stream = sm.AddOutputStream("out_stream");
->>>>>>> c58971d4
 }