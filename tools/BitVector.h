//  This file is part of Empirical, https://github.com/devosoft/Empirical
//  Copyright (C) Michigan State University, 2016.
//  Released under the MIT Software license; see doc/LICENSE
//
//
// Class: emp::BitVector
// Desc: A customized version of std::vector<bool> with additional bit magic operations
//
// To implement: append(), resize()...
//
// Note, this class is about 15-20% slower than emp::BitSet, but is not fixed size and does
// not require knowledge of the size at compile time.
//

#ifndef EMP_BIT_VECTOR_H
#define EMP_BIT_VECTOR_H

#include <iostream>
#include <vector>

#include "assert.h"
#include "bitset_utils.h"
#include "functions.h"
#include "math.h"

namespace emp {

  class BitVector {
  private:
#ifdef EMSCRIPTEN
    using field_t = uint32_t;
#else
    using field_t = uint64_t;
#endif

    static constexpr int FIELD_BITS = sizeof(field_t)*8;
    int num_bits;
    field_t * bit_set;

    // NOTE: due to math edge cases, when num_bits=0 a minimum of 1 field/byte is returned.
    int LastBitID() const { return num_bits & (FIELD_BITS - 1); }
    int NumFields() const { return 1 + ((num_bits - 1) / FIELD_BITS); }
    int NumBytes()  const { return 1 + ((num_bits - 1) >> 3); }

    // Setup a bit proxy so that we can use operator[] on bit sets as an lvalue.
    class BitProxy {
    private:
      BitVector & bit_vector;
      int index;
    public:
      BitProxy(BitVector & _v, int _idx) : bit_vector(_v), index(_idx) {;}

      BitProxy & operator=(bool b) {    // lvalue handling...
        bit_vector.Set(index, b);
        return *this;
      }
      operator bool() const {            // rvalue handling...
        return bit_vector.Get(index);
      }
    };
    friend class BitProxy;

<<<<<<< HEAD
    inline static int FieldID(const int index)  {
      emp_assert(index >= 0);
      return index / FIELD_BITS;
    }
    inline static int FieldPos(const int index) {
=======
    emp_constexpr static int FieldID(const int index)  {
      emp_assert(index >= 0, index);
      return index / FIELD_BITS;
    }
    emp_constexpr static int FieldPos(const int index) {
>>>>>>> dad3c7de
      emp_assert(index >= 0);
      return index & (FIELD_BITS-1);
    }

    static constexpr int Byte2Field(const int index) { return index/sizeof(field_t); }
    static constexpr int Byte2FieldPos(const int index) { return (index & (sizeof(field_t)-1)) << 3; }

    // The following function assumes that the size of the bit_set has already been adjusted
    // to be the same as the size of the one being copied and only the fields need to be
    // copied over.
    void RawCopy(const field_t * in_set) {
      const int NUM_FIELDS = NumFields();
      for (int i = 0; i < NUM_FIELDS; i++) bit_set[i] = in_set[i];
    }

    // Helper: call SHIFT with positive number
    void ShiftLeft(const int shift_size) {
      emp_assert(shift_size > 0);
      const int field_shift = shift_size / FIELD_BITS;
      const int bit_shift = shift_size % FIELD_BITS;
      const int bit_overflow = FIELD_BITS - bit_shift;
      const int NUM_FIELDS = NumFields();

      // Loop through each field, from L to R, and update it.
      if (field_shift) {
        for (int i = NUM_FIELDS - 1; i >= field_shift; --i) {
          bit_set[i] = bit_set[i - field_shift];
        }
        for (int i = field_shift - 1; i >= 0; i--) bit_set[i] = 0;
      }

      // account for bit_shift
      if (bit_shift) {
        for (int i = NUM_FIELDS - 1; i > field_shift; --i) {
          bit_set[i] <<= bit_shift;
          bit_set[i] |= (bit_set[i-1] >> bit_overflow);
        }
        // Handle final field (field_shift position)
        bit_set[field_shift] <<= bit_shift;
      }

      // Mask out any bits that have left-shifted away
      const int last_bit_id = LastBitID();
      if (last_bit_id) { bit_set[NUM_FIELDS - 1] &= (1U << last_bit_id) - 1U; }
    }


    // Helper for calling SHIFT with negative number
    void ShiftRight(const int shift_size) {
      emp_assert(shift_size > 0);
      const int field_shift = shift_size / FIELD_BITS;
      const int bit_shift = shift_size % FIELD_BITS;
      const int bit_overflow = FIELD_BITS - bit_shift;
      const int NUM_FIELDS = NumFields();

      // account for field_shift
      if (field_shift) {
        for (int i = 0; i < (NUM_FIELDS - field_shift); ++i) {
          bit_set[i] = bit_set[i + field_shift];
        }
        for (int i = NUM_FIELDS - field_shift; i < NUM_FIELDS; i++) bit_set[i] = 0U;
      }

      // account for bit_shift
      if (bit_shift) {
        for (int i = 0; i < (NUM_FIELDS - 1 - field_shift); ++i) {
          bit_set[i] >>= bit_shift;
          bit_set[i] |= (bit_set[i+1] << bit_overflow);
        }
        bit_set[NUM_FIELDS - 1 - field_shift] >>= bit_shift;
      }
    }

  public:
    BitVector(int in_num_bits=0, bool init_val=false) : num_bits(in_num_bits) {
      emp_assert(num_bits >= 0);
<<<<<<< HEAD
      bit_set = new field_type[NumFields()];
=======
      bit_set = new field_t[NumFields()];
>>>>>>> dad3c7de
      if (init_val) SetAll(); else Clear();
    }
    BitVector(const BitVector & in_set) : num_bits(in_set.num_bits) {
      bit_set = new field_t[NumFields()];
      RawCopy(in_set.bit_set);
    }
    BitVector(BitVector && in_set) : num_bits(in_set.num_bits) {
      bit_set = in_set.bit_set;
      in_set.bit_set = nullptr;
    }
    ~BitVector() {
      if (bit_set) delete [] bit_set;  // A move constructor cane make bit_set == nullptr
    }

    BitVector & operator=(const BitVector & in_set) {
      const int in_num_fields = in_set.NumFields();
      const int prev_num_fields = NumFields();
      num_bits = in_set.num_bits;

      if (in_num_fields != prev_num_fields) {
        delete [] bit_set;
	bit_set = new field_t[NumFields()];
      }

      if (num_bits > 0) RawCopy(in_set.bit_set);

      return *this;
    }

    BitVector & operator=(BitVector && in_set) {
      if (&in_set == this) return *this;
      delete [] bit_set;
      num_bits = in_set.num_bits;
      bit_set = in_set.bit_set;
      in_set.bit_set = nullptr;

      return *this;
    }

    BitVector & Resize(int new_bits) {
      const int old_num_fields = NumFields();
      num_bits = new_bits;
      const int NUM_FIELDS = NumFields();

      if (NUM_FIELDS == old_num_fields) {   // We can use our existing bit field
        num_bits = new_bits;
        // If there are extra bits, zero them out.
        if (LastBitID() > 0) bit_set[NUM_FIELDS - 1] &= MaskLow<field_t>(LastBitID());
      }

      else {  // We have to change the number of bitfields.  Resize & copy old info.
        field_t * old_bit_set = bit_set;
        bit_set = new field_t[NUM_FIELDS];
        const int min_fields = std::min(old_num_fields, NUM_FIELDS);
        for (int i = 0; i < min_fields; i++) bit_set[i] = old_bit_set[i];
        for (int i = min_fields; i < NUM_FIELDS; i++) bit_set[i] = 0U;
        delete [] old_bit_set;
      }

      return *this;
    }

    bool operator==(const BitVector & in_set) const {
      if (num_bits != in_set.num_bits) return false;

      const int NUM_FIELDS = NumFields();
      for (int i = 0; i < NUM_FIELDS; ++i) {
        if (bit_set[i] != in_set.bit_set[i]) return false;
      }
      return true;
    }
    bool operator<(const BitVector & in_set) const {
      if (num_bits != in_set.num_bits) return num_bits < in_set.num_bits;

      const int NUM_FIELDS = NumFields();
      for (int i = NUM_FIELDS-1; i >= 0; --i) {         // Start loop at the largest field.
        if (bit_set[i] == in_set.bit_set[i]) continue;  // If same, keep looking!
        return (bit_set[i] < in_set.bit_set[i]);        // Otherwise, do comparison
      }
      return false;
    }
    bool operator<=(const BitVector & in_set) const {
      if (num_bits != in_set.num_bits) return num_bits <= in_set.num_bits;

      const int NUM_FIELDS = NumFields();
      for (int i = NUM_FIELDS-1; i >= 0; --i) {         // Start loop at the largest field.
        if (bit_set[i] == in_set.bit_set[i]) continue;  // If same, keep looking!
        return (bit_set[i] < in_set.bit_set[i]);        // Otherwise, do comparison
      }
      return true;
    }
    bool operator!=(const BitVector & in_set) const { return !operator==(in_set); }
    bool operator>(const BitVector & in_set) const { return !operator<=(in_set); }
    bool operator>=(const BitVector & in_set) const { return !operator<(in_set); }

    int GetSize() const { return num_bits; }

    bool Get(int index) const {
      emp_assert(index >= 0 && index < num_bits);
      const int field_id = FieldID(index);
      const int pos_id = FieldPos(index);
      return (bit_set[field_id] & (static_cast<field_t>(1) << pos_id)) != 0;
    }

    void Set(int index, bool value) {
      emp_assert(index >= 0 && index < num_bits);
      const int field_id = FieldID(index);
      const int pos_id = FieldPos(index);
      const field_t pos_mask = static_cast<field_t>(1) << pos_id;

      if (value) bit_set[field_id] |= pos_mask;
      else       bit_set[field_id] &= ~pos_mask;
    }

    uint8_t GetByte(int index) const {
      emp_assert(index >= 0 && index < NumBytes());
      const int field_id = Byte2Field(index);
      const int pos_id = Byte2FieldPos(index);
      return (bit_set[field_id] >> pos_id) & 255U;
    }

    void SetByte(int index, uint8_t value) {
      emp_assert(index >= 0 && index < NumBytes());
      const int field_id = Byte2Field(index);
      const int pos_id = Byte2FieldPos(index);
      const field_t val_uint = value;
      bit_set[field_id] = (bit_set[field_id] & ~(static_cast<field_t>(255) << pos_id)) | (val_uint << pos_id);
    }

    uint32_t GetUInt(int index) const {
      // @CAO Need proper assert for variable bit fields!
      // emp_assert(index >= 0 && index < NumFields());
      return ((uint32_t *) bit_set)[index];
    }

    void SetUInt(int index, field_t value) {
      // @CAO Need proper assert for variable bit fields!
      // emp_assert(index >= 0 && index < NumFields());
      ((uint32_t *) bit_set)[index] = value;
    }

    uint32_t GetUIntAtBit(int index) {
      // @CAO Need proper assert for non-32-size bit fields!
      // emp_assert(index >= 0 && index < num_bits);
      const int field_id = FieldID(index);
      const int pos_id = FieldPos(index);
      if (pos_id == 0) return (uint32_t) bit_set[field_id];
      const int NUM_FIELDS = NumFields();
      return (bit_set[field_id] >> pos_id) |
        ((field_id+1 < NUM_FIELDS) ? bit_set[field_id+1] << (FIELD_BITS-pos_id) : 0);
    }

    template <int OUT_BITS>
    field_t GetValueAtBit(int index) {
      // @CAO This function needs to be generalized to return more then sizeof(field_t)*8 bits.
      static_assert(OUT_BITS <= sizeof(field_t)*8, "Requesting too many bits to fit in a UInt");
      return GetUIntAtBit(index) & MaskLow<field_t>(OUT_BITS);
    }


    bool Any() const {
      const int NUM_FIELDS = NumFields();
      for (int i = 0; i < NUM_FIELDS; i++) if (bit_set[i]) return true; return false;
    }
    bool None() const { return !Any(); }
    bool All() const { return (~(*this)).None(); }


    bool operator[](int index) const { return Get(index); }
    BitProxy operator[](int index) { return BitProxy(*this, index); }

    void Clear() {
      const int NUM_FIELDS = NumFields();
      for (int i = 0; i < NUM_FIELDS; i++) bit_set[i] = 0U;
    }
    void SetAll() {
      const int NUM_FIELDS = NumFields();
      for (int i = 0; i < NUM_FIELDS; i++) bit_set[i] = ~(0U);
      if (LastBitID() > 0) { bit_set[NUM_FIELDS - 1] &= MaskLow<field_t>(LastBitID()); }
    }


    // Regular print function (from most significant bit to least)
    void Print(std::ostream & out=std::cout) const {
      for (int i = num_bits - 1; i >= 0; i--) out << Get(i);
    }

    // Print a space between each field
    void PrintFields(std::ostream & out=std::cout) const {
      for (int i = num_bits - 1; i >= 0; i--) {
        out << Get(i);
        if (i % FIELD_BITS == 0) out << ' ';
      }
    }

    // Print from smallest bit position to largest.
    void PrintArray(std::ostream & out=std::cout) const {
      for (int i = 0; i < num_bits; i++) out << Get(i);
    }

    // Print the positions of all one bits.
    void PrintOneIDs(std::ostream & out=std::cout, char spacer=' ') const {
      for (int i = 0; i < num_bits; i++) { if (Get(i)) out << i << spacer; }
    }


    // Count 1's by looping through once for each bit equal to 1
    int CountOnes_Sparse() const {
      const int NUM_FIELDS = NumFields();
      int bit_count = 0;
      for (int i = 0; i < NUM_FIELDS; i++) {
        field_t cur_field = bit_set[i];
        while (cur_field) {
          cur_field &= (cur_field-1);       // Peel off a single 1.
          bit_count++;      // And increment the counter
        }
      }
      return bit_count;
    }

    // Count 1's in semi-parallel; fastest for even 0's & 1's
    int CountOnes_Mixed() const {
      // const int NUM_FIELDS = NumFields();
      const int NUM_FIELDS = NumFields() * sizeof(field_t)/4;
      uint32_t * uint_bit_set = (uint32_t *) bit_set;
      int bit_count = 0;
      for (int i = 0; i < NUM_FIELDS; i++) {
        const uint32_t v = uint_bit_set[i];
        const uint32_t t1 = v - ((v >> 1) & 0x55555555);
        const uint32_t t2 = (t1 & 0x33333333) + ((t1 >> 2) & 0x33333333);
        bit_count += (((t2 + (t2 >> 4)) & 0xF0F0F0F) * 0x1010101) >> 24;
      }
      return bit_count;
    }

    int CountOnes() const { return CountOnes_Mixed(); }

    int FindBit() const {
      const int NUM_FIELDS = NumFields();
      int field_id = 0;
      while (field_id < NUM_FIELDS && bit_set[field_id]==0) field_id++;
      return (field_id < NUM_FIELDS) ? find_bit(bit_set[field_id]) + (field_id * FIELD_BITS) : -1;
    }

    int PopBit() {
      const int NUM_FIELDS = NumFields();
      int field_id = 0;
      while (field_id < NUM_FIELDS && bit_set[field_id]==0) field_id++;
      if (field_id == NUM_FIELDS) return -1;  // Failed to find bit!

      const int pos_found = find_bit(bit_set[field_id]);
      bit_set[field_id] &= ~(1U << pos_found);
      return pos_found + (field_id * FIELD_BITS);
    }

    int FindBit(const int start_pos) const {
      emp_assert(start_pos >= 0);
      if (start_pos >= num_bits) return -1;
      int field_id  = FieldID(start_pos);     // What field do we start in?
      const int field_pos = FieldPos(start_pos);    // What position in that field?
      if (field_pos && (bit_set[field_id] & ~(MaskLow<field_t>(field_pos)))) {  // First field hit!
        return find_bit(bit_set[field_id] & ~(MaskLow<field_t>(field_pos))) + (field_id * FIELD_BITS);
      }

      // Search other fields...
      const int NUM_FIELDS = NumFields();
      if (field_pos) field_id++;
      while (field_id < NUM_FIELDS && bit_set[field_id]==0) field_id++;
      return (field_id < NUM_FIELDS) ? find_bit(bit_set[field_id]) + (field_id * FIELD_BITS) : -1;
    }
    std::vector<int> GetOnes() const {
      // @CAO -- There are probably better ways to do this with bit tricks.
      std::vector<int> out_set(CountOnes());
      int cur_pos = 0;
      for (int i = 0; i < num_bits; i++) {
        if (Get(i)) out_set[cur_pos++] = i;
      }
      return out_set;
    }

    // Boolean math functions...
    BitVector NOT() const {
      const int NUM_FIELDS = NumFields();
      BitVector out_set(*this);
      for (int i = 0; i < NUM_FIELDS; i++) out_set.bit_set[i] = ~bit_set[i];
      if (LastBitID() > 0) out_set.bit_set[NUM_FIELDS - 1] &= MaskLow<field_t>(LastBitID());
      return out_set;
    }

    BitVector AND(const BitVector & set2) const {
      const int NUM_FIELDS = NumFields();
      BitVector out_set(*this);
      for (int i = 0; i < NUM_FIELDS; i++) out_set.bit_set[i] = bit_set[i] & set2.bit_set[i];
      return out_set;
    }

    BitVector OR(const BitVector & set2) const {
      const int NUM_FIELDS = NumFields();
      BitVector out_set(*this);
      for (int i = 0; i < NUM_FIELDS; i++) out_set.bit_set[i] = bit_set[i] | set2.bit_set[i];
      return out_set;
    }

    BitVector NAND(const BitVector & set2) const {
      const int NUM_FIELDS = NumFields();
      BitVector out_set(*this);
      for (int i = 0; i < NUM_FIELDS; i++) out_set.bit_set[i] = ~(bit_set[i] & set2.bit_set[i]);
      if (LastBitID() > 0) out_set.bit_set[NUM_FIELDS - 1] &= MaskLow<field_t>(LastBitID());
      return out_set;
    }

    BitVector NOR(const BitVector & set2) const {
      const int NUM_FIELDS = NumFields();
      BitVector out_set(*this);
      for (int i = 0; i < NUM_FIELDS; i++) out_set.bit_set[i] = ~(bit_set[i] | set2.bit_set[i]);
      if (LastBitID() > 0) out_set.bit_set[NUM_FIELDS - 1] &= MaskLow<field_t>(LastBitID());
      return out_set;
    }

    BitVector XOR(const BitVector & set2) const {
      const int NUM_FIELDS = NumFields();
      BitVector out_set(*this);
      for (int i = 0; i < NUM_FIELDS; i++) out_set.bit_set[i] = bit_set[i] ^ set2.bit_set[i];
      return out_set;
    }

    BitVector EQU(const BitVector & set2) const {
      const int NUM_FIELDS = NumFields();
      BitVector out_set(*this);
      for (int i = 0; i < NUM_FIELDS; i++) out_set.bit_set[i] = ~(bit_set[i] ^ set2.bit_set[i]);
      if (LastBitID() > 0) out_set.bit_set[NUM_FIELDS - 1] &= MaskLow<field_t>(LastBitID());
      return out_set;
    }


    // Boolean math functions...
    BitVector & NOT_SELF() {
      const int NUM_FIELDS = NumFields();
      for (int i = 0; i < NUM_FIELDS; i++) bit_set[i] = ~bit_set[i];
      if (LastBitID() > 0) bit_set[NUM_FIELDS - 1] &= MaskLow<field_t>(LastBitID());
      return *this;
    }

    BitVector & AND_SELF(const BitVector & set2) {
      const int NUM_FIELDS = NumFields();
      for (int i = 0; i < NUM_FIELDS; i++) bit_set[i] = bit_set[i] & set2.bit_set[i];
      return *this;
    }

    BitVector & OR_SELF(const BitVector & set2) {
      const int NUM_FIELDS = NumFields();
      for (int i = 0; i < NUM_FIELDS; i++) bit_set[i] = bit_set[i] | set2.bit_set[i];
      return *this;
    }

    BitVector & NAND_SELF(const BitVector & set2) {
      const int NUM_FIELDS = NumFields();
      for (int i = 0; i < NUM_FIELDS; i++) bit_set[i] = ~(bit_set[i] & set2.bit_set[i]);
      if (LastBitID() > 0) bit_set[NUM_FIELDS - 1] &= MaskLow<field_t>(LastBitID());
      return *this;
    }

    BitVector & NOR_SELF(const BitVector & set2) {
      const int NUM_FIELDS = NumFields();
      for (int i = 0; i < NUM_FIELDS; i++) bit_set[i] = ~(bit_set[i] | set2.bit_set[i]);
      if (LastBitID() > 0) bit_set[NUM_FIELDS - 1] &= MaskLow<field_t>(LastBitID());
      return *this;
    }

    BitVector & XOR_SELF(const BitVector & set2) {
      const int NUM_FIELDS = NumFields();
      for (int i = 0; i < NUM_FIELDS; i++) bit_set[i] = bit_set[i] ^ set2.bit_set[i];
      return *this;
    }

    BitVector & EQU_SELF(const BitVector & set2) {
      const int NUM_FIELDS = NumFields();
      for (int i = 0; i < NUM_FIELDS; i++) bit_set[i] = ~(bit_set[i] ^ set2.bit_set[i]);
      if (LastBitID() > 0) bit_set[NUM_FIELDS - 1] &= MaskLow<field_t>(LastBitID());
      return *this;
    }

    // Positive shifts go left and negative go right (0 does nothing)
    BitVector SHIFT(const int shift_size) const {
      BitVector out_set(*this);
      if (shift_size > 0) out_set.ShiftRight(shift_size);
      else if (shift_size < 0) out_set.ShiftLeft(-shift_size);
      return out_set;
    }

    BitVector & SHIFT_SELF(const int shift_size) {
      if (shift_size > 0) ShiftRight(shift_size);
      else if (shift_size < 0) ShiftLeft(-shift_size);
      return *this;
    }


    // Operator overloads...
    BitVector operator~() const { return NOT(); }
    BitVector operator&(const BitVector & ar2) const { return AND(ar2); }
    BitVector operator|(const BitVector & ar2) const { return OR(ar2); }
    BitVector operator^(const BitVector & ar2) const { return XOR(ar2); }
    BitVector operator<<(const int shift_size) const { return SHIFT(-shift_size); }
    BitVector operator>>(const int shift_size) const { return SHIFT(shift_size); }
    const BitVector & operator&=(const BitVector & ar2) { return AND_SELF(ar2); }
    const BitVector & operator|=(const BitVector & ar2) { return OR_SELF(ar2); }
    const BitVector & operator^=(const BitVector & ar2) { return XOR_SELF(ar2); }
    const BitVector & operator<<=(const int shift_size) { return SHIFT_SELF(-shift_size); }
    const BitVector & operator>>=(const int shift_size) { return SHIFT_SELF(shift_size); }

    // For compatability with std::vector<bool>.
    size_t size() const { return num_bits; }
    bool all() const { return All(); }
    bool any() const { return Any(); }
    bool none() const { return !Any(); }
    size_t count() const { return CountOnes_Mixed(); }
  };

}

std::ostream & operator<<(std::ostream & out, const emp::BitVector & _bit_set) {
  _bit_set.Print(out);
  return out;
}

#endif<|MERGE_RESOLUTION|>--- conflicted
+++ resolved
@@ -60,19 +60,11 @@
     };
     friend class BitProxy;
 
-<<<<<<< HEAD
-    inline static int FieldID(const int index)  {
-      emp_assert(index >= 0);
-      return index / FIELD_BITS;
-    }
-    inline static int FieldPos(const int index) {
-=======
     emp_constexpr static int FieldID(const int index)  {
       emp_assert(index >= 0, index);
       return index / FIELD_BITS;
     }
     emp_constexpr static int FieldPos(const int index) {
->>>>>>> dad3c7de
       emp_assert(index >= 0);
       return index & (FIELD_BITS-1);
     }
@@ -149,11 +141,7 @@
   public:
     BitVector(int in_num_bits=0, bool init_val=false) : num_bits(in_num_bits) {
       emp_assert(num_bits >= 0);
-<<<<<<< HEAD
-      bit_set = new field_type[NumFields()];
-=======
       bit_set = new field_t[NumFields()];
->>>>>>> dad3c7de
       if (init_val) SetAll(); else Clear();
     }
     BitVector(const BitVector & in_set) : num_bits(in_set.num_bits) {
