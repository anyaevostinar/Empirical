--- conflicted
+++ resolved
@@ -712,21 +712,6 @@
   template <typename T, size_t N> inline std::string ToString(const emp::array<T,N> & container);
   template <typename... Ts> inline std::string ToString(const emp::vector<Ts...> & container);
 
-<<<<<<< HEAD
-
-  /// Setup emp::to_string to work on containers.
-  // template <typename T>
-  // inline typename emp::decoy_t<std::string, typename T::value_type> ToString(T container) {
-  //   std::stringstream ss;
-  //   ss << "[ ";
-  //   for (const auto & el : container) {
-  //     ss << to_string(el);
-  //     ss << " ";
-  //   }
-  //   ss << "]";
-  //   return ss.str();
-  // }
-
   /// Join a container of strings with a delimiter.
   /// Adapted fromhttps://stackoverflow.com/questions/5288396/c-ostream-out-manipulation/5289170#5289170
   template <typename Range, typename Value = typename Range::value_type>
@@ -749,8 +734,6 @@
   }
 
 
-=======
->>>>>>> 60eae34e
   namespace internal {
     // If the item passed in has a ToString(), always use it.
     template <typename T>
