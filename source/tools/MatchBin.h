--- conflicted
+++ resolved
@@ -19,11 +19,8 @@
 #include <algorithm>
 #include <stdexcept>
 #include <limits>
-<<<<<<< HEAD
+#include <ratio>
 #include <math.h>
-=======
-#include <ratio>
->>>>>>> e7f01da4
 
 #include "../base/assert.h"
 #include "../base/vector.h"
@@ -146,7 +143,7 @@
   };
 
   /// Selector chooses probabilistically based on match quality with replacement.
-<<<<<<< HEAD
+  template<typename RouletteRatio = std::ratio<1, 10>>
   struct RouletteSelector {
 
     emp::Random & rand;
@@ -156,14 +153,8 @@
     { ; }
 
     emp::vector<size_t> operator()(emp::vector<size_t>& uids, std::unordered_map<size_t, double>& scores, size_t n) {
-      const double skew = 0.1; // TODO template on this
-=======
-  template<typename RouletteRatio = std::ratio<1, 10>>
-  struct RouletteSelector{
-    emp::vector<size_t> operator()(emp::vector<size_t>& uids, std::unordered_map<size_t, double>& scores, size_t n){
+
       const double skew = RouletteRatio::num / RouletteRatio::den;
-      emp::Random random(1); // TODO make this a data member of the struct
->>>>>>> e7f01da4
 
       IndexMap match_index(uids.size());
       for (size_t i = 0; i < uids.size(); ++i) {
