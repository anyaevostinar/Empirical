/**
 *  @note This file is part of Empirical, https://github.com/devosoft/Empirical
 *  @copyright Copyright (C) Michigan State University, MIT Software license; see doc/LICENSE.md
 *  @date 2019-2020.
 *
 *  @file matchbin_metrics.h
 *  @brief Metric structs that can be plugged into MatchBin.
 *
 */


#ifndef EMP_MATCH_BIN_METRICS_H
#define EMP_MATCH_BIN_METRICS_H

#include <iostream>
#include <unordered_map>
#include <unordered_set>
#include <functional>
#include <algorithm>
#include <stdexcept>
#include <limits>
#include <ratio>
#include <string>
#include <tuple>
#include <array>
#include <utility>
#include <queue>
<<<<<<< HEAD

#ifndef __EMSCRIPTEN__
=======
>>>>>>> 67df7aff
#include <openssl/sha.h>
#endif

#include "../base/assert.h"
#include "../base/array.h"
#include "../base/vector.h"
#include "../tools/math.h"
#include "../tools/IndexMap.h"
#include "../tools/BitSet.h"
#include "../tools/Distribution.h"
#include "../tools/string_utils.h"
#include "../tools/hash_utils.h"
#include "../tools/tuple_utils.h"

namespace emp {

  /// Abstract base class for metrics
  template<typename Query, typename Tag>
  struct BaseMetric {

    virtual ~BaseMetric() {};
    virtual double operator()(const Query& a, const Tag& b) const = 0;
    virtual size_t dim() const = 0;
    virtual size_t width() const = 0;
    virtual std::string name() const = 0;
    virtual std::string base() const = 0;

  };

  /// Metric for MatchBin stored in the struct so we can template on it
  /// Returns the number of bits not in common between two BitSets
  template<size_t Width>
  struct HammingMetric: public BaseMetric<emp::BitSet<Width>, emp::BitSet<Width>> {

    using query_t = emp::BitSet<Width>;
    using tag_t = emp::BitSet<Width>;

    size_t dim() const override { return 1; }

    size_t width() const override { return Width; }

    std::string name() const override {
      return emp::to_string(Width) + "-bit " + base();
    }

    std::string base() const override { return "Hamming Metric"; }

    double operator()(const query_t& a, const tag_t& b) const override {
      return (double)(a^b).CountOnes() / Width;
    }

  };

  /// Generate an arbitrary, but consistent, match score between 0 and 1
  template<size_t Width>
  struct HashMetric: public BaseMetric<emp::BitSet<Width>, emp::BitSet<Width>> {

    using query_t = emp::BitSet<Width>;
    using tag_t = emp::BitSet<Width>;

    size_t dim() const override { return 1; }

    size_t width() const override { return Width; }

    std::string name() const override {
      return emp::to_string(Width) + "-bit " + base();
    }

    std::string base() const override { return "Hash Metric"; }

    double operator()(const query_t& a, const tag_t& b) const override {
      std::hash<query_t> qhasher;
      std::hash<tag_t> thasher;

      return static_cast<double>(emp::hash_combine(
        qhasher(a),
        thasher(b)
      )) / std::numeric_limits<size_t>::max();
    }

  };

  #ifndef __EMSCRIPTEN__
  /// Generate an arbitrary, but consistent, match score between 0 and 1
  /// Be sure to link against -lcrypto and -lssl
  template<size_t Width>
  struct CryptoHashMetric: public BaseMetric<emp::BitSet<Width>, emp::BitSet<Width>> {

    using query_t = emp::BitSet<Width>;
    using tag_t = emp::BitSet<Width>;

    size_t dim() const override { return 1; }

    size_t width() const override { return Width; }

    std::string name() const override {
      return emp::to_string(Width) + "-bit " + base();
    }

    std::string base() const override { return "Hash Metric"; }

    // adapted from https://www.uncg.edu/cmp/faculty/srtate/580.f11/sha1examples.php
    double operator()(const query_t& a, const tag_t& b) const override {

    std::array<unsigned char, a.GetNumBytes() + b.GetNumBytes()> data;

    size_t i = 0;
    for (size_t j = 0; j < a.GetNumBytes(); ++j) data[i++] = a.GetByte(j);
    for (size_t j = 0; j < b.GetNumBytes(); ++j) data[i++] = b.GetByte(j);

    SHA_CTX shactx;
    std::array<unsigned char, SHA_DIGEST_LENGTH> digest;

    SHA1_Init(&shactx);
    SHA1_Update(&shactx, data.data(), data.size());
    SHA1_Final(digest.data(), &shactx);

    const std::string hashme{
      reinterpret_cast<const char *>(digest.data()),
      digest.size()
    };

    return (
      static_cast<double>(std::hash<std::string>{}(hashme))
      / std::numeric_limits<size_t>::max()
    );

  }

  };
  #endif

  /// Metric gives the absolute difference between two integers
  struct AbsDiffMetric : public BaseMetric<int, int> {

    using query_t = int;
    using tag_t = int;

    size_t dim() const override { return 1; }

    size_t width() const override { return sizeof(int) * 8; }

    std::string name() const override {
      return base();
    }

    std::string base() const override {
      return "Absolute Integer Difference Metric";
    }

    double operator()(const query_t& a, const tag_t& b) const override {

      return (double)std::abs(a-b) / std::numeric_limits<int>::max();
    }

  };

  /// Metric gives the matchings by the closest tag on or above itself.
  /// Wraps on Max.
  /// Adapted from Spector, Lee, et al. "Tag-based modules in genetic programming." Proceedings of the 13th annual conference on Genetic and evolutionary computation. ACM, 2011.
  template<size_t Max=1000>
  struct NextUpMetric : public BaseMetric<size_t, size_t> {

    using query_t = size_t;
    using tag_t = size_t;

    size_t dim() const override { return 1; }

    size_t width() const override { return sizeof(size_t) * 8; }

    std::string name() const override { return base(); }

    std::string base() const override { return "Next Up Metric"; }

    double operator()(const query_t& a, const tag_t& b) const override {
      const size_t difference = ((Max + 1) + b - a) % (Max + 1);
      return static_cast<double>(difference % (Max + 1)) / Max;
    }

  };

  /// BitSet-based implementation of NextUpMetric.
  /// Adapted from Spector, Lee, et al. "Tag-based modules in genetic programming." Proceedings of the 13th annual conference on Genetic and evolutionary computation. ACM, 2011.
  template<size_t Width>
  struct AsymmetricWrapMetric : public BaseMetric<emp::BitSet<Width>, emp::BitSet<Width>> {

    using query_t = emp::BitSet<Width>;
    using tag_t = emp::BitSet<Width>;

    size_t dim() const override { return 1; }

    size_t width() const override { return Width; }

    std::string name() const override {
      return emp::to_string(Width) + "-bit " + base();
    }

    std::string base() const override { return "Asymmetric Wrap Metric"; }

    double operator()(const query_t& a, const tag_t& b) const override {
      return (b - a).GetDouble() / emp::BitSet<Width>::MaxDouble();
    }

  };

  /// BitSet-based implementation of NextUpMetric without wrapping.
  template<size_t Width>
  struct AsymmetricNoWrapMetric : public BaseMetric<emp::BitSet<Width>, emp::BitSet<Width>> {

    using query_t = emp::BitSet<Width>;
    using tag_t = emp::BitSet<Width>;

    size_t dim() const override { return 1; }

    size_t width() const override { return Width; }

    std::string name() const override {
      return emp::to_string(Width) + "-bit " + base();
    }

    std::string base() const override { return "Asymmetric No-Wrap Metric"; }

    double operator()(const query_t& a, const tag_t& b) const override {
      constexpr double max_dist = emp::BitSet<Width>::MaxDouble() + 1.0;
      return (b >= a ? (b - a).GetDouble() : max_dist) / max_dist;
    }

  };

  /// Metric gives the absolute value of the difference between the integer
  /// representations of the BitSets with wrap from zero to the maximum value
  /// the BitSet can represent.
  /// Adapted from Downing, Keith L. Intelligence emerging: adaptivity and search in evolving neural systems. MIT Press, 2015.
  template<size_t Width>
  struct SymmetricWrapMetric : public BaseMetric<emp::BitSet<Width>, emp::BitSet<Width>> {

    using query_t = emp::BitSet<Width>;
    using tag_t = emp::BitSet<Width>;

    size_t dim() const override { return 1; }

    size_t width() const override { return Width; }

    std::string name() const override {
      return emp::to_string(Width) + "-bit " + base();
    }

    std::string base() const override { return "Symmetric Wrap Metric"; }

    double operator()(const query_t& a, const tag_t& b) const override {
      constexpr double max_dist = (
        (emp::BitSet<Width>::MaxDouble() + 1.0) / 2.0
      );
      return std::min(a - b, b - a).GetDouble() / max_dist;
    }

  };

  /// Metric gives the absolute value of the difference between the integer
  /// representations of the BitSets.
  /// Adapted from Downing, Keith L. Intelligence emerging: adaptivity and search in evolving neural systems. MIT Press, 2015.
  template<size_t Width>
  struct SymmetricNoWrapMetric : public BaseMetric<emp::BitSet<Width>, emp::BitSet<Width>> {

    using query_t = emp::BitSet<Width>;
    using tag_t = emp::BitSet<Width>;

    size_t dim() const override { return 1; }

    size_t width() const override { return Width; }

    std::string name() const override {
      return emp::to_string(Width) + "-bit " + base();
    }

    std::string base() const override { return "Symmetric No-Wrap Metric"; }

    double operator()(const query_t& a, const tag_t& b) const override {
      return (
        a > b ? a - b : b - a
      ).GetDouble() /  emp::BitSet<Width>::MaxDouble();
    }

  };

  /// Matches based on the number of bits in common between the two bitsets.
  /// Normalized so that each match score represents the cumulative probability
  /// of an as-good or better match.
  template<size_t Width>
  struct HammingCumuMetric : public BaseMetric<emp::BitSet<Width>, emp::BitSet<Width>> {

    emp::vector<double> cumulative;

    HammingCumuMetric() {
      double cumsum = 0.0;
      static emp::Binomial bino(0.5, Width);
      while (cumulative.size() <= Width) {
        cumsum += bino[cumulative.size()];
        cumulative.push_back(cumsum);
      }
    }


    using query_t = emp::BitSet<Width>;
    using tag_t = emp::BitSet<Width>;

    size_t dim() const override { return 1; }

    size_t width() const override { return Width; }

    std::string name() const override {
      return emp::to_string(Width) + "-bit " + base();
    }

    std::string base() const override { return "Cumulative Hamming Metric"; }

    double operator()(const query_t& a, const tag_t& b) const override {

      return cumulative[(a^b).CountOnes()];

    }

  };

  /// Matches based on longest streaks of equal bits in two bitsets.
  /// This implementation uses Incorrect Math from Downing's Intelligence
  /// Emerging.
  /// Adapted from Downing, Keith L. Intelligence emerging: adaptivity and search in evolving neural systems. MIT Press, 2015.
  template<size_t Width>
  struct ApproxSingleStreakMetric : public BaseMetric<
    emp::BitSet<Width>,
    emp::BitSet<Width>
  > {

    using query_t = emp::BitSet<Width>;
    using tag_t = emp::BitSet<Width>;

    size_t dim() const override { return 1; }

    size_t width() const override { return Width; }

    std::string name() const override {
      return emp::to_string(Width) + "-bit " + base();
    }

    std::string base() const override { return "Approx Dual Streak Metric"; }

    double operator()(const query_t& a, const tag_t& b) const override {
      const emp::BitSet<Width> bs = a^b;
      const size_t same = (~bs).LongestSegmentOnes();
      const double ps = ProbabilityKBitSequence(same);

      return ps;
    }

    inline double ProbabilityKBitSequence(size_t k) const {
      // Bad Math
      // ... at least clamp it
      return std::clamp(
        static_cast<double>(Width - k + 1) / std::pow(2, k),
        0.0,
        1.0
      );
    }

  };

  /// Matches based on longest streaks of equal and unequal bits in two bitsets.
  /// This implementation uses Incorrect Math from Downing's Intelligence
  /// Emerging.
  /// Adapted from Downing, Keith L. Intelligence emerging: adaptivity and search in evolving neural systems. MIT Press, 2015.
  template<size_t Width>
  struct ApproxDualStreakMetric : public BaseMetric<
    emp::BitSet<Width>,
    emp::BitSet<Width>
  > {

    using query_t = emp::BitSet<Width>;
    using tag_t = emp::BitSet<Width>;

    size_t dim() const override { return 1; }

    size_t width() const override { return Width; }

    std::string name() const override {
      return emp::to_string(Width) + "-bit " + base();
    }

    std::string base() const override { return "Approx Dual Streak Metric"; }

    double operator()(const query_t& a, const tag_t& b) const override {
      const emp::BitSet<Width> bs = a^b;
      const size_t same = (~bs).LongestSegmentOnes();
      const size_t different = bs.LongestSegmentOnes();
      const double ps = ProbabilityKBitSequence(same);
      const double pd = ProbabilityKBitSequence(different);

      const double match = pd / (ps + pd);
      // Note: here, close match score > poor match score
      // However, we're computing distance where smaller means closer match.
      // Note also: 0.0 < match < 1.0
      // So, we subtract match score from 1.0 to get a distance.
      return 1.0 - match;
    }

    inline double ProbabilityKBitSequence(size_t k) const {
      // Bad Math
      return static_cast<double>(Width - k + 1) / std::pow(2, k);
    }

  };

  /// Compute the probability of K or more heads in a row out of N flips.
  /// Adapted from https://www.askamathematician.com/2010/07/q-whats-the-chance-of-getting-a-run-of-k-successes-in-n-bernoulli-trials-why-use-approximations-when-the-exact-answer-is-known/
  /// Helper class for exact streak metrics
  template<size_t N>
  struct ExactStreakDistribution {

    std::unordered_map<
      std::tuple<size_t, size_t>, /* (min_heads, num_coins) */
      double,
      emp::TupleHash<size_t, size_t>
    > computed{};

    ExactStreakDistribution() {
      // prep the cache
      for (size_t min_heads = 0; min_heads <= N; ++min_heads) {
        CalcStreakProbability(min_heads);
      }
    }

    double GetStreakProbability(
      const size_t min_heads,
      const size_t num_coins=N
    ) const { return computed.at({min_heads, num_coins}); }

    double CalcStreakProbability(
      const size_t min_heads,
      const size_t num_coins=N
    ) {

      // edge cases for recursion
      if (min_heads > num_coins || num_coins <= 0) return 0.0;

      // check the cache
      if (computed.find({min_heads, num_coins}) != std::end(computed)) {
        return computed.at({min_heads, num_coins});
      }

      constexpr double head_prob = 0.5;

      double res = emp::Pow(head_prob, static_cast<double>(min_heads));
      for (size_t first_tail = 0; first_tail < min_heads; ++first_tail) {
        res += (
          emp::Pow(head_prob, static_cast<double>(first_tail))
          * (1.0 - head_prob)
          * CalcStreakProbability(
            min_heads,
            num_coins - first_tail - 1
          )
        );
      }

      // cache result
      computed[{min_heads, num_coins}] = res;

      emp_assert(res >= 0.0 && res <= 1.0);

      return res;

    }

  };

  // RE: the “static initialization order ‘fiasco’ (problem)”
  // https://isocpp.org/wiki/faq/ctors#static-init-order-on-first-use
  template<size_t N>
  const ExactStreakDistribution<N>&
  ExactStreakDistribution_ConstructOnFirstUse() {
    static ExactStreakDistribution<N>* res = new ExactStreakDistribution<N>{};
    return *res;
  }

  /// Matches based on longest streaks of equal and unequal bits in two bitsets.
  /// This implementation uses Corect Math adapted from
  /// https://www.askamathematician.com/2010/07/q-whats-the-chance-of-getting-a-run-of-k-successes-in-n-bernoulli-trials-why-use-approximations-when-the-exact-answer-is-known/
  /// This metric is NOT uniformly distributed.
  /// Adapted from Downing, Keith L. Intelligence emerging: adaptivity and search in evolving neural systems. MIT Press, 2015.
  template<size_t Width>
  struct ExactDualStreakMetric : public BaseMetric<
    emp::BitSet<Width>,
    emp::BitSet<Width>
  > {

    using query_t = emp::BitSet<Width>;
    using tag_t = emp::BitSet<Width>;

    const ExactStreakDistribution<Width> & distn{
      ExactStreakDistribution_ConstructOnFirstUse<Width>()
    };

    size_t dim() const override { return 1; }

    size_t width() const override { return Width; }

    std::string name() const override {
      return emp::to_string(Width) + "-bit " + base();
    }

    std::string base() const override { return "Exact Dual Streak Metric"; }

    double operator()(const query_t& a, const tag_t& b) const override {
      const emp::BitSet<Width> bs = a^b;
      const size_t same = (~bs).LongestSegmentOnes();
      const size_t different = bs.LongestSegmentOnes();
      const double ps = distn.GetStreakProbability(same);
      const double pd = distn.GetStreakProbability(different);

      const double match = pd / (ps + pd);
      // Note: here, close match score > poor match score
      // However, we're computing distance where smaller means closer match.
      // Note also: 0.0 < match < 1.0
      // So, we subtract match score from 1.0 to get a distance.
      return 1.0 - match;
    }

  };

  /// Matches based on longest streak of equal bits in two bitsets.
  /// This implementation uses Corect Math adapted from
  /// https://www.askamathematician.com/2010/07/q-whats-the-chance-of-getting-a-run-of-k-successes-in-n-bernoulli-trials-why-use-approximations-when-the-exact-answer-is-known/
  /// This metric is uniformly distributed.
  /// Adapted from Downing, Keith L. Intelligence emerging: adaptivity and search in evolving neural systems. MIT Press, 2015.
  template<size_t Width>
  struct ExactSingleStreakMetric : public BaseMetric<
    emp::BitSet<Width>,
    emp::BitSet<Width>
  > {

    using query_t = emp::BitSet<Width>;
    using tag_t = emp::BitSet<Width>;

    const ExactStreakDistribution<Width> & distn{
      ExactStreakDistribution_ConstructOnFirstUse<Width>()
    };

    size_t dim() const override { return 1; }

    size_t width() const override { return Width; }

    std::string name() const override {
      return emp::to_string(Width) + "-bit " + base();
    }

    std::string base() const override { return "Streak Metric"; }

    double operator()(const query_t& a, const tag_t& b) const override {
      const size_t same = (a.EQU(b)).LongestSegmentOnes();
      // sampling from probabilty distribution
      // and then viewing location in cumulative probability distribution
      // gives us a uniform result
      const double p_same = distn.GetStreakProbability(same);

      return p_same;
    }

  };

  /// Matches based on longest streaks of equal and unequal bits in two bitsets.
  /// Adapted from Downing, Keith L. Intelligence emerging: adaptivity and search in evolving neural systems. MIT Press, 2015.
  template<size_t Width>
  using StreakMetric = ApproxDualStreakMetric<Width>;

  template<typename Metric, size_t MaxCapacity=100000>
  struct CacheMod : public Metric {

    using query_t = typename Metric::query_t;
    using tag_t = typename Metric::tag_t;

    Metric metric;
    static inline std::unordered_map<
      std::tuple<query_t, tag_t>,
      double,
      emp::TupleHash<query_t, tag_t>
    > cache;
    static inline std::queue<std::tuple<query_t, tag_t>> purge_queue;

    std::string name() const override { return metric.name(); }

    double operator()(const query_t& a, const tag_t& b) const override {

      if (cache.find({a, b}) == std::end(cache)) {
        // make space if needed
        if (cache.size() >= MaxCapacity) {
          cache.erase(purge_queue.front());
          purge_queue.pop();
        }

        cache[{a, b}] = metric(a, b);
        purge_queue.push({a, b});
      }

      return cache.at({a, b});

    }

  };

  template<typename Metric>
  struct SlideMod : public Metric {

    using query_t = typename Metric::query_t;
    using tag_t = typename Metric::tag_t;

    Metric metric;

    std::string name() const override { return "Sliding " + metric.name(); }

    double operator()(const query_t& a, const tag_t& b) const override {

      query_t dup(a);

      double best = 1.0;

      for (size_t i = 0; i < metric.width(); ++ i) {
        best = std::min(metric(dup, b), best);
        dup.template ROTL_SELF<1>();
      }

      return best;
    }

  };

  template<typename Metric>
  struct HardStartMod : public Metric {

    using query_t = typename Metric::query_t;
    using tag_t = typename Metric::tag_t;

    Metric metric;

    std::string name() const override { return "Hard Started " + metric.name(); }

    double operator()(const query_t& a, const tag_t& b) const override {

      const double res = metric(a, b);

      if (a[0] == b[0]) {
        return res;
      } else {
        return 1.0;
      }

    }

  };

  template<typename Metric>
  struct AntiMod : public Metric {

    using query_t = typename Metric::query_t;
    using tag_t = typename Metric::tag_t;

    Metric metric;

    std::string name() const override { return "Inverse " + metric.name(); }

    double operator()(const query_t& a, const tag_t& b) const override {
      return 1.0 - metric(a,b);
    }

  };

  // Root greater than one squishes probability distribution to the center
  // Root less than one flattens out probability distribution
  // Root must be positive
  template <typename Metric, typename Root>
  struct PowMod : public Metric {

    using query_t = typename Metric::query_t;
    using tag_t = typename Metric::query_t;

    Metric metric;

    std::string name() const override {
      return (
        emp::to_string(Root::num) + "/" + emp::to_string(Root::den)
        + " Power " + metric.name()
      );
    }

    double operator()(const query_t& a, const tag_t& b) const override {
      constexpr double exp = static_cast<double>(Root::num) / Root::den;
      emp_assert(exp > 0);
      if constexpr (exp == 1.0) return metric(a,b);

      const double base = -1.0 + 2.0 * metric(a,b);
      return 0.5 * (1.0 + std::copysign(std::pow(std::abs(base), exp), base));
    }

  };

  // Base less than one squishes probability distribution to the center
  // Base greater than one flattens out probability distribution
  // Base must be positive
  template <typename Metric, typename Base>
  struct LogMod : public Metric {

    using query_t = typename Metric::query_t;
    using tag_t = typename Metric::query_t;

    Metric metric;

    std::string name() const override {
      return (
        emp::to_string(Base::num) + "/" + emp::to_string(Base::den)
        + " Logarithm " + metric.name()
      );
    }

    double operator()(const query_t& a, const tag_t& b) const override {
      constexpr double base = static_cast<double>(Base::num) / Base::den;
      emp_assert(base > 0);
      if constexpr (base == 1.0) return metric(a,b);


      const double raw = metric(a,b) - 0.5;
      const double antilog = (
        (2 - base)
        + 2 * (base - 1) * (std::abs(raw) + 0.5)
      );
      return 0.5 * (
        1.0 + std::copysign(emp::Log(antilog, base), raw)
      );
    }

  };

  namespace internal {

    // accessory to UnifMod
    template <typename Metric, size_t Samples>
    class EstimatedLookupTable {

      using query_t = typename Metric::query_t;
      using tag_t = typename Metric::query_t;

      // pairs of (raw, uniformified)
      emp::vector<std::pair<double, double>> table;

    public:
      EstimatedLookupTable(const Metric & metric) {
        emp::Random rand(1);

        emp::vector<double> raw;
        emp::vector<double> uniformified;

        // true for all metrics
        raw.push_back(0.0);
        uniformified.push_back(0.0);

        // add data
        for (size_t i = 0; i < Samples; ++i) {
          raw.push_back(metric(query_t(rand), tag_t(rand)));
          uniformified.push_back(
            // {a} -> {0.5}
            // {a,b} -> {0.333, 0.667}
            // {a,b,c} -> {0.25, 0.5, 0.75}
            // etc.
            static_cast<double>(i+1)/static_cast<double>(Samples+1)
          );
        }

        // true for all metrics
        raw.push_back(1.0);
        uniformified.push_back(1.0);

        std::sort(std::begin(raw), std::end(raw));

        // zip together
        emp::vector<std::pair<double, double>> observations;
        std::transform(
          std::begin(raw), std::end(raw),
          std::begin(uniformified),
          std::back_inserter(observations),
          [](double r, double u){ return std::pair{r, u}; }
        );

        // keep only most extreme duplicate observations
        // e.g., if three or more keep bookend two
        for (
          auto front = std::begin(observations);
          front != std::end(observations);
          front = std::upper_bound(
            front,
            std::end(observations),
            *front,
            [](const auto &a, const auto &b){ return a.first < b.first; }
          )
        ) {

          const auto back = std::upper_bound(
            front,
            std::end(observations),
            *front,
            [](const auto &a, const auto &b){ return a.first < b.first; }
          );
          table.push_back(*front);
          if (
            front != std::prev(back)
          ) table.push_back(*std::prev(back));

        }

      }

      // lookup a raw score to get a uniformified
      double operator()(const double raw) const {

        emp_assert(raw >= 0.0 && raw <= 1.0);

        // handle edge cases
        if (raw == 0.0 || raw == 1.0) return raw;

        // goal: get two exact bookends if we have EXACTLY the raw value
        // stored in the table
        // otherwise, get the less than and greater than value

        // Returns an iterator pointing to the first element in the range
        // [first, last) that is not less than (i.e. greater or equal to)
        // value, or last if no such element is found.
        auto tail = std::lower_bound(
          std::begin(table),
          std::end(table),
          // lexographic comparison with operator<
          // find the first element that is greater or equal to
          std::pair{raw, std::nan("")},
          [](const auto &a, const auto &b){ return a.first < b.first; }
        );

        // if we have a good bookend situation
        if (
          tail->first == raw
          && std::next(tail) != std::end(table)
          && tail->first == std::next(tail)->first
        ) ++tail;

        // we handled edge cases above and added (0.0, 0.0)
        // so tail won't ever be std::begin(table)
        emp_assert(std::begin(table) != tail);
        const auto head = std::prev(tail);

        // linear interpolation time
        const double raw_frac = (tail->first == head->first) ? 0.5 : (
          (raw - head->first)
          / (tail->first - head->first)
        );
        return raw_frac * (tail->second - head->second) + head->second;

      }

    };

  }

  namespace internal {
    template <typename Metric, size_t Samples>
    struct lookup_holder {
      const Metric metric;
      const internal::EstimatedLookupTable<
        Metric,
        Samples
      > lookup;
      lookup_holder() : metric(), lookup(metric) { ; }
    };
  }

  /// Reshape metric's probability distribution to be approximately uniform.
  /// Sample from the original distribution to create a percentile map,
  /// and then, at runtime, put raw matches through the percentile map to
  /// approximate a uniform distribution.
  template <typename Metric, size_t Samples=10000>
  struct UnifMod : public Metric {

    using query_t = typename Metric::query_t;
    using tag_t = typename Metric::query_t;

    inline const static internal::lookup_holder<Metric, Samples> held{};

    std::string name() const override {
      return emp::to_string("Uniformified ", held.metric.name());
    }

    double operator()(const query_t& a, const tag_t& b) const override {
      return held.lookup(held.metric(a, b));
    }

  };

  template<typename Metric, size_t Dim>
  struct MeanDimMod
    : public BaseMetric<
      std::array<typename Metric::query_t, Dim>,
      std::array<typename Metric::tag_t, Dim>
    >
  {

    using query_t = std::array<typename Metric::query_t, Dim>;
    using tag_t = std::array<typename Metric::tag_t, Dim>;

    Metric metric;

    size_t width() const override { return Dim * metric.width(); }

    size_t dim() const override { return Dim; }

    std::string name() const override {
      return emp::to_string(Dim) + "-Dimensional Mean " + metric.name();
    }

    std::string base() const override { return metric.base(); }

    double operator()(const query_t& a, const tag_t& b) const override {

      double res = 0.0;
      for (size_t d = 0; d < Dim; ++d) res += metric(a[d], b[d]);

      return res / (double)Dim;
    }

  };

  template<typename Metric, size_t Dim>
  struct EuclideanDimMod
    : public BaseMetric<
      std::array<typename Metric::query_t, Dim>,
      std::array<typename Metric::tag_t, Dim>
    >
  {

    using query_t = std::array<typename Metric::query_t, Dim>;
    using tag_t = std::array<typename Metric::tag_t, Dim>;

    Metric metric;

    size_t width() const override { return Dim * metric.width(); }

    size_t dim() const override { return Dim; }

    std::string name() const override {
      return emp::to_string(Dim) + "-Dimensional Euclidean " + metric.name();
    }

    std::string base() const override { return metric.base(); }

    double operator()(const query_t& a, const tag_t& b) const override {

      double res = 0.0;
      for (size_t d = 0; d < Dim; ++d) {
        const double amt = metric(a[d], b[d]);
        res += amt * amt;
      }

      return std::sqrt(res / Dim);
    }

  };

  template<typename Metric, size_t Dim>
  struct MinDimMod
    : public BaseMetric<
      std::array<typename Metric::query_t, Dim>,
      std::array<typename Metric::tag_t, Dim>
    >
  {

    using query_t = std::array<typename Metric::query_t, Dim>;
    using tag_t = std::array<typename Metric::tag_t, Dim>;

    Metric metric;

    size_t width() const override { return Dim * metric.width(); }

    size_t dim() const override { return Dim; }

    std::string name() const override {
      return emp::to_string(Dim) + "-Dimensional Minimum " + metric.name();
    }

    std::string base() const override { return metric.base(); }

    double operator()(const query_t& a, const tag_t& b) const override {

      double res = 1.0;
      for (size_t d = 0; d < Dim; ++d) res = std::min(res, metric(a[d], b[d]));

      return res;
    }

  };

  template<typename Metric, size_t Dim>
  struct HarmonicDimMod
    : public BaseMetric<
      std::array<typename Metric::query_t, Dim>,
      std::array<typename Metric::tag_t, Dim>
    >
  {

    using query_t = std::array<typename Metric::query_t, Dim>;
    using tag_t = std::array<typename Metric::tag_t, Dim>;

    Metric metric;

    size_t width() const override { return Dim * metric.width(); }

    size_t dim() const override { return Dim; }

    std::string name() const override {
      return emp::to_string(Dim) + "-Dimensional Harmonic " + metric.name();
    }

    std::string base() const override { return metric.base(); }

    double operator()(const query_t& a, const tag_t& b) const override {

      double res = 0.0;

      for (size_t d = 0; d < Dim; ++d) {
        res += 1 / metric(a[d], b[d]);
      }

      return static_cast<double>(Dim) / res;
    }

  };

  template<typename DimMetric>
  struct FlatMod
    : public BaseMetric<
      emp::BitSet<
        std::tuple_size<typename DimMetric::query_t>::value
        * DimMetric::query_t::value_type::GetSize()
      >,
      emp::BitSet<
        std::tuple_size<typename DimMetric::tag_t>::value
        * DimMetric::tag_t::value_type::GetSize()
      >
    >
  {

    using query_t = emp::BitSet<
      std::tuple_size<typename DimMetric::query_t>::value
      * DimMetric::query_t::value_type::GetSize()
    >;
    using tag_t = emp::BitSet<
      std::tuple_size<typename DimMetric::query_t>::value
      * DimMetric::tag_t::value_type::GetSize()
    >;

    DimMetric metric;

    size_t width() const override { return metric.width(); }

    size_t dim() const override { return metric.dim(); }

    std::string name() const override { return metric.name(); }

    std::string base() const override { return metric.base(); }

    double operator()(const query_t& a, const tag_t& b) const override {

      typename DimMetric::query_t arr_a;
      typename DimMetric::tag_t arr_b;

      for (size_t d = 0; d < dim(); ++d) {
        arr_a[d].Import(a, d * DimMetric::query_t::value_type::GetSize());
        arr_b[d].Import(b, d * DimMetric::tag_t::value_type::GetSize());
      }

      return metric(arr_a, arr_b);

    }

  };

}

#endif<|MERGE_RESOLUTION|>--- conflicted
+++ resolved
@@ -25,11 +25,8 @@
 #include <array>
 #include <utility>
 #include <queue>
-<<<<<<< HEAD
 
 #ifndef __EMSCRIPTEN__
-=======
->>>>>>> 67df7aff
 #include <openssl/sha.h>
 #endif
 
