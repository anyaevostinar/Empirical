/*
 *  This file is part of Empirical, https://github.com/devosoft/Empirical
 *  Copyright (C) Michigan State University, MIT Software license; see doc/LICENSE.md
 *  date: 2021.
*/
/**
 *  @file
 *  @brief An Array of a fixed number of bits; similar to std::bitset, but with extra bit magic.
 *  Status: RELEASE
 *
 *  @todo Some of the functions allow a start bit and end bit; each of these should be checked
 *        to make sure that they will work if the start and end are part of the same byte.  One
 *        option is to do this well ONCE with a macro that properly fills in the details.
 */

#ifndef EMP_BITS_BITARRAY_HPP_INCLUDE
#define EMP_BITS_BITARRAY_HPP_INCLUDE


#include <bitset>
#include <cstdint>
#include <cstring>
#include <initializer_list>
#include <iostream>
#include <span>
#include <stddef.h>

#include "../base/assert.hpp"
#include "../base/Ptr.hpp"
#include "../base/vector.hpp"
#include "../datastructs/hash_utils.hpp"
#include "../math/math.hpp"
#include "../math/Random.hpp"
#include "../meta/type_traits.hpp"

#include "_bitset_helpers.hpp"
#include "bitset_utils.hpp"

#include "Bits.hpp"  // New version of BitArray is in Bits.hpp

namespace emp::old {

  ///  A fixed-sized (but arbitrarily large) array of bits, and optimizes operations on those bits
  ///  to be as fast as possible.
  ///  @tparam NUM_BITS is the fixed number of bits in this BitArray.
  ///  @tparam ZERO_LEFT indicates the side that bit zero will be located.
  template <size_t NUM_BITS, bool ZERO_LEFT=true>
  class BitArray {

    #ifndef DOXYGEN_SHOULD_SKIP_THIS
    // make all templated instantiations friends with each other
    template <size_t FRIEND_BITS, bool FRIEND_LEFT> friend class BitArray;
    #endif // DOXYGEN_SHOULD_SKIP_THIS

  private:
    using this_t = BitArray<NUM_BITS, ZERO_LEFT>;

    // Determine the size of the fields to use.  By default, size_t will be the natural size for
    // the machine; exact fits in other sizes may also allow for skipping zeroing out extra bits.
    using field_t = typename emp::uint_bit_count_t<NUM_BITS, size_t>;

    // Compile-time constants
    static constexpr size_t FIELD_BITS = 8 * sizeof(field_t);
    static constexpr size_t NUM_FIELDS = (1 + ((NUM_BITS - 1) / FIELD_BITS));
    static constexpr size_t TOTAL_BYTES = 1 + ((NUM_BITS - 1) >> 3);
    static constexpr size_t LAST_FIELD = NUM_FIELDS - 1;

    // Number of bits needed to specify position in a field + mask
    static constexpr size_t FIELD_LOG2 = emp::Log2(FIELD_BITS);
    static constexpr field_t FIELD_LOG2_MASK = MaskLow<field_t>(FIELD_LOG2);

    // Track number of bits in the final field; use 0 if a perfect fit.
    static constexpr size_t NUM_END_BITS = NUM_BITS & (FIELD_BITS - 1);

    // How many EXTRA bits are leftover in the gap at the end?
    static constexpr size_t END_GAP = NUM_END_BITS ? (FIELD_BITS - NUM_END_BITS) : 0;

    // Mask to use to clear out any end bits that should be zeroes.
    static constexpr field_t END_MASK = MaskLow<field_t>(NUM_END_BITS);

    static constexpr field_t FIELD_0 = (field_t) 0;      ///< All bits in a field set to 0
    static constexpr field_t FIELD_1 = (field_t) 1;      ///< Least significant bit set to 1
    static constexpr field_t FIELD_255 = (field_t) 255;  ///< Least significant 8 bits set to 1
    static constexpr field_t FIELD_ALL = ~FIELD_0;       ///< All bits in a field set to 1

    field_t bits[NUM_FIELDS];  ///< Fields to hold the actual bits for this BitArray.

    // Identify the field that a specified bit is in.
    [[nodiscard]] static size_t FieldID(const size_t index) { return index >> FIELD_LOG2; }

    // Identify the byte that a specified bit is in.
    [[nodiscard]] static size_t ByteID(const size_t index) { return index >> 3; }

    // Identify the position within a field where a specified bit is.
    [[nodiscard]] static size_t FieldPos(const size_t index) { return index & (FIELD_BITS - 1); }

    // Identify the position within a byte where a specified bit is.
    [[nodiscard]] static size_t BytePos(const size_t index) { return index & 7; }

    // Identify which field a specified byte position would be in.
    [[nodiscard]] static size_t Byte2Field(const size_t index) { return index / sizeof(field_t); }

    // Convert a byte position in BitArray to a byte position in the target field.
    [[nodiscard]] static size_t Byte2FieldPos(const size_t index) { return FieldPos(index * 8); }

    // Copy an array of bits into this BitArray (internal use only!)
    template <size_t IN_FIELDS, size_t COPY_FIELDS=NUM_FIELDS>
    BitArray & Copy(const field_t in_bits[IN_FIELDS]) noexcept {
      static_assert(COPY_FIELDS <= IN_FIELDS, "Cannot copy more fields than we are given.");
      static_assert(COPY_FIELDS <= NUM_FIELDS, "Cannot copy into more fields than are available.");
      constexpr size_t COPY_BYTES = COPY_FIELDS * sizeof(field_t);
      std::memcpy(bits, in_bits, COPY_BYTES);
      return *this;
    }

    // Any bits past the last "real" bit in the last field should be kept as zeros.
    void ClearExcessBits() noexcept { if constexpr (NUM_END_BITS > 0) bits[LAST_FIELD] &= END_MASK; }

    // Apply a transformation to each bit field in a specified range.
    template <typename FUN_T>
    inline BitArray & ApplyRange(const FUN_T & fun, size_t start, size_t stop);

    // Convert the bits to const bytes.
    [[nodiscard]] emp::Ptr<const unsigned char> BytePtr() const
    { return reinterpret_cast<const unsigned char*>(bits); }

    // Convert the bits to bytes.
    [[nodiscard]] emp::Ptr<unsigned char> BytePtr()
    { return reinterpret_cast<unsigned char*>(bits); }

    // Helper: call SHIFT with positive number instead
    void ShiftLeft(const size_t shift_size);

    // Helper for calling SHIFT with negative number
    void ShiftRight(const size_t shift_size);

    /// Helper: call ROTATE with negative number instead
    void RotateLeft(const size_t shift_size_raw);

    /// Helper for calling ROTATE with positive number
    void RotateRight(const size_t shift_size_raw);

  public:
    /// Constructor: Assume all bits set to zero.
    explicit BitArray(bool init_val=false) noexcept { if (init_val) SetAll(); else Clear(); }

    // Copy constructor from another BitArray
    BitArray(const this_t & _in) noexcept { Copy<NUM_FIELDS>(_in.bits); }

    /// Constructor to generate a BitArray from a std::bitset.
    explicit BitArray(const std::bitset<NUM_BITS> & bitset);

    /// Constructor to generate a BitArray from a string of '0's and '1's.
    BitArray(const std::string & bitstring);

    /// Constructor to generate a BitArray from a literal string of '0's and '1's.
    BitArray(const char * bitstring) : BitArray(std::string(bitstring)) { }

    /// Constructor to generate a random BitArray (with equal prob of 0 or 1).
    BitArray(Random & random) { Clear(); Randomize(random); }

    /// Constructor to generate a random BitArray with provided PROBABILITY of 1's.
    BitArray(Random & random, double p1) { Clear(); Randomize(random, p1); }

    /// Constructor to generate a random BitArray with provided NUMBER of 1's.
    BitArray(Random & random, size_t num_ones) { Clear(); ChooseRandom(random, num_ones); }

    /// Constructor to generate a random BitArray with provided NUMBER of 1's.
    BitArray(Random & random, int num_ones) { Clear(); ChooseRandom(random, num_ones); }

    /// Constructor to fill in a bit array from a vector.
    template <typename T> BitArray(const std::initializer_list<T> l);

    /// Destructor.
    ~BitArray() = default;

    /// Assignment operator (no separate move operator since no resources to move...)
<<<<<<< HEAD
    BitArray & operator=(const this_t & in_bits) & noexcept { return Copy<NUM_FIELDS>(in_bits.bits); }
=======
    BitArray & operator=(const this_t & in_bits) noexcept { return Copy<NUM_FIELDS>(in_bits.bits); }
>>>>>>> e1b4c29d

    /// Assignment operator from a std::bitset.
    BitArray & operator=(const std::bitset<NUM_BITS> & bitset) &;

    /// Assignment operator from a string of '0's and '1's.
    BitArray & operator=(const std::string & bitstring) &;

    /// Assignment operator from a literal string of '0's and '1's.
    BitArray & operator=(const char * bitstring) & { return operator=(std::string(bitstring)); }

    /// Assignment from another BitArray of a different size.
    template <size_t FROM_BITS, bool FROM_LEFT>
    BitArray & Import( const BitArray<FROM_BITS,FROM_LEFT> & from_bits, const size_t from_bit=0 );

    /// Convert to a BitArray of a different size.
    template <size_t TO_BITS, bool TO_LEFT=ZERO_LEFT>
    BitArray<TO_BITS,TO_LEFT> Export(size_t start_bit=0) const;

    /// For debugging: make sure that there are no obvious problems with a BitArray object.
    bool OK() const;

    /// How many bits are in this BitArray?
    [[nodiscard]] constexpr static size_t GetSize() { return NUM_BITS; }

    /// How many bytes are in this BitArray?
    [[nodiscard]] constexpr static size_t GetNumBytes() { return TOTAL_BYTES; }

    /// How many distinct values could be held in this BitArray?
    [[nodiscard]] static constexpr double GetNumStates() { return emp::Pow2(NUM_BITS); }

    /// Retrieve the bit as a specified index.
    [[nodiscard]] bool Get(size_t index) const;

    /// A safe version of Get() for indexing out of range. Useful for representing collections.
    [[nodiscard]] bool Has(size_t index) const { return (index < NUM_BITS) ? Get(index) : false; }

    /// Set the bit at a specified index.
    BitArray & Set(size_t index, bool value=true);

    /// Set all bits to one.
    BitArray & SetAll() noexcept;

    /// Set a range of bits to one: [start, stop)
    BitArray & SetRange(size_t start, size_t stop)
      { return ApplyRange([](field_t){ return FIELD_ALL; }, start, stop); }

    /// Set all bits to zero.
    BitArray & Clear() noexcept { for (field_t & x : bits) x = FIELD_0; return *this; }

    /// Set specific bit to 0.
    BitArray & Clear(size_t index) { return Set(index, false); }

    /// Set bits to 0 in the range [start, stop)
    BitArray & Clear(const size_t start, const size_t stop)
      { return ApplyRange([](field_t){ return 0; }, start, stop); }

    /// Index into a const BitArray (i.e., cannot be set this way.)
    bool operator[](size_t index) const { return Get(index); }

    /// Index into a BitArray, returning a proxy that will allow bit assignment to work.
    BitProxy<this_t> operator[](size_t index) { return BitProxy<this_t>(*this, index); }

    /// Flip all bits in this BitArray
    BitArray & Toggle() { return NOT_SELF(); }

    /// Flip a single bit
    BitArray & Toggle(size_t index);

    /// Flips all the bits in a range [start, stop)
    BitArray & Toggle(size_t start, size_t stop)
      { return ApplyRange([](field_t x){ return ~x; }, start, stop); }

    /// Return true if ANY bits in the BitArray are one, else return false.
    [[nodiscard]] bool Any() const { for (auto i : bits) if (i) return true; return false; }

    /// Return true if NO bits in the BitArray are one, else return false.
    [[nodiscard]] bool None() const { return !Any(); }

    /// Return true if ALL bits in the BitArray are one, else return false.
    [[nodiscard]] bool All() const { return (~(*this)).None(); }

    /// Set all bits randomly, with a 50% probability of being a 0 or 1.
    BitArray &  Randomize(Random & random);

    /// Set all bits randomly, with probability specified at compile time.
    template <Random::Prob P>
    BitArray & RandomizeP(Random & random,
                        const size_t start_pos=0, const size_t stop_pos=NUM_BITS);

    /// Set all bits randomly, with a given probability of being a one.
    BitArray & Randomize(Random & random, const double p,
                       const size_t start_pos=0, const size_t stop_pos=NUM_BITS);

    /// Set all bits randomly, with a fixed number of them being ones.
    BitArray & ChooseRandom(Random & random, const size_t target_ones,
                       const size_t start_pos=0, const size_t stop_pos=NUM_BITS);

    /// Flip random bits with a given probability.
    BitArray & FlipRandom(Random & random, const double p,
                        const size_t start_pos=0, const size_t stop_pos=NUM_BITS);

    /// Set random bits with a given probability (does not check if already set.)
    BitArray & SetRandom(Random & random, const double p,
                        const size_t start_pos=0, const size_t stop_pos=NUM_BITS);

    /// Unset random bits with a given probability (does not check if already zero.)
    BitArray & ClearRandom(Random & random, const double p,
                        const size_t start_pos=0, const size_t stop_pos=NUM_BITS);

    /// Flip a specified number of random bits.
    /// @note: This was previously called Mutate.
    BitArray & FlipRandomCount(Random & random, const size_t num_bits);

    /// Set a specified number of random bits (does not check if already set.)
    BitArray & SetRandomCount(Random & random, const size_t num_bits);

    /// Unset  a specified number of random bits (does not check if already zero.)
    BitArray & ClearRandomCount(Random & random, const size_t num_bits);

    // =========  Comparison Operators  ========== //

    /// Test if two BitArray objects are identical.
    template <size_t T2, bool L2>
    [[nodiscard]] bool operator==(const BitArray<T2,L2> & in) const;

    template <size_t T2, bool L2>
    [[nodiscard]] bool operator!=(const BitArray<T2,L2> & in) const { return !(*this == in); }

    /// Compare two BitArray objects, based on the associated binary value.
    template <size_t T2, bool L2>
    [[nodiscard]] bool operator< (const BitArray<T2,L2> & in) const;

    template <size_t T2, bool L2>
    [[nodiscard]] bool operator> (const BitArray<T2,L2> & in) const { return in < *this; }

    template <size_t T2, bool L2>
    [[nodiscard]] bool operator<=(const BitArray<T2,L2> & in) const { return !(in < *this); }

    template <size_t T2, bool L2>
    [[nodiscard]] bool operator>=(const BitArray<T2,L2> & in) const { return !(*this < in); }

    /// Casting a BitArray to bool identifies if ANY bits are set to 1.
    explicit operator bool() const { return Any(); }


    // =========  Access Groups of bits  ========= //

    /// Retrieve the byte at the specified byte index.
    [[nodiscard]] uint8_t GetByte(size_t index) const;

    /// Get a read-only view into the internal array used by BitArray.
    /// @return Read-only span of BitArray's bytes.
    [[nodiscard]] std::span<const std::byte> GetBytes() const;

    /// Get a read-only pointer to the internal array used by BitArray.
    /// @return Read-only pointer to BitArray's bytes.
    [[nodiscard]] emp::Ptr<const unsigned char> RawBytes() const { return BytePtr(); }

    /// Update the byte at the specified byte index.
    void SetByte(size_t index, uint8_t value);

    /// Get the overall value of this BitArray, using a uint encoding, but including all bits
    /// and returning the value as a double.
    [[nodiscard]] double GetValue() const;

    /// Get specified type at a given index (in steps of that type size)
    template <typename T> [[nodiscard]] T GetValueAtIndex(const size_t index) const;

    /// Retrieve a 'size_t' chunk from the current bits at the specified index.
    [[nodiscard]] std::size_t GetSizeT(size_t index) const { return GetValueAtIndex<size_t>(index); }

    /// Retrieve the 8-bit uint from the specified uint index.
    [[nodiscard]] uint8_t GetUInt8(size_t index) const { return GetValueAtIndex<uint8_t>(index); }

    /// Retrieve the 16-bit uint from the specified uint index.
    [[nodiscard]] uint16_t GetUInt16(size_t index) const { return GetValueAtIndex<uint16_t>(index); }

    /// Retrieve the 32-bit uint from the specified uint index.
    [[nodiscard]] uint32_t GetUInt32(size_t index) const { return GetValueAtIndex<uint32_t>(index); }

    /// Retrieve the 64-bit uint from the specified uint index.
    [[nodiscard]] uint64_t GetUInt64(size_t index) const { return GetValueAtIndex<uint64_t>(index); }

    /// By default, retrieve the 32-bit uint from the specified uint index.
    [[nodiscard]] uint32_t GetUInt(size_t index) const { return GetUInt32(index); }


    /// Set specified type at a given index (in steps of that type size)
    template <typename T> void SetValueAtIndex(const size_t index, T value);

    /// Update the 8-bit uint at the specified uint index.
    void SetUInt8(const size_t index, uint8_t value) { SetValueAtIndex(index, value); }

    /// Update the 16-bit uint at the specified uint index.
    void SetUInt16(const size_t index, uint16_t value) { SetValueAtIndex(index, value); }

    /// Update the 32-bit uint at the specified uint index.
    void SetUInt32(const size_t index, uint32_t value) { SetValueAtIndex(index, value); }

    /// Update the 64-bit uint at the specified uint index.
    void SetUInt64(const size_t index, uint64_t value) { SetValueAtIndex(index, value); }

    /// By default, update the 32-bit uint at the specified uint index.
    void SetUInt(const size_t index, uint32_t value) { SetUInt32(index, value); }


    /// Get specified type starting at a given BIT position.
    template <typename T> [[nodiscard]] T GetValueAtBit(const size_t index) const;

    /// Retrieve the 8-bit uint from the specified uint index.
    [[nodiscard]] uint8_t GetUInt8AtBit(size_t index) const { return GetValueAtBit<uint8_t>(index); }

    /// Retrieve the 16-bit uint from the specified uint index.
    [[nodiscard]] uint16_t GetUInt16AtBit(size_t index) const { return GetValueAtBit<uint16_t>(index); }

    /// Retrieve the 32-bit uint from the specified uint index.
    [[nodiscard]] uint32_t GetUInt32AtBit(size_t index) const { return GetValueAtBit<uint32_t>(index); }

    /// Retrieve the 64-bit uint from the specified uint index.
    [[nodiscard]] uint64_t GetUInt64AtBit(size_t index) const { return GetValueAtBit<uint64_t>(index); }

    /// By default, retrieve the 32-bit uint from the specified uint index.
    [[nodiscard]] uint32_t GetUIntAtBit(size_t index) const { return GetUInt32AtBit(index); }


    template <typename T> void SetValueAtBit(const size_t index, T value);

    /// Update the 8-bit uint at the specified uint index.
    void SetUInt8AtBit(const size_t index, uint8_t value) { SetValueAtBit(index, value); }

    /// Update the 16-bit uint at the specified uint index.
    void SetUInt16AtBit(const size_t index, uint16_t value) { SetValueAtBit(index, value); }

    /// Update the 32-bit uint at the specified uint index.
    void SetUInt32AtBit(const size_t index, uint32_t value) { SetValueAtBit(index, value); }

    /// Update the 64-bit uint at the specified uint index.
    void SetUInt64AtBit(const size_t index, uint64_t value) { SetValueAtBit(index, value); }

    /// By default, update the 32-bit uint at the specified uint index.
    void SetUIntAtBit(const size_t index, uint32_t value) { SetUInt32AtBit(index, value); }


    // =========  Other Analyses  ========= //

    /// A simple hash function for bit vectors.
    [[nodiscard]] std::size_t Hash() const noexcept;

    /// Count the number of ones in the BitArray.
    [[nodiscard]] size_t CountOnes() const;

    /// Faster counting of ones for very sparse bit vectors.
    [[nodiscard]] size_t CountOnes_Sparse() const;

    /// Count the number of zeros in the BitArray.
    [[nodiscard]] size_t CountZeros() const { return GetSize() - CountOnes(); }

    /// Return the position of the first one; return -1 if no ones in vector.
    [[nodiscard]] int FindOne() const;

    /// Deprecated: Return the position of the first one; return -1 if no ones in vector.
    [[deprecated("Renamed to more accurate FindOne()")]]
    [[nodiscard]] int FindBit() const { return FindOne(); }

    /// Return the position of the first one after start_pos; return -1 if no ones in vector.
    /// You can loop through all 1-bit positions of a BitArray "bits" with:
    ///
    ///   for (int pos = bits.FindOne(); pos >= 0; pos = bits.FindOne(pos+1)) { ... }
    ///
    [[nodiscard]] int FindOne(const size_t start_pos) const;

    /// Deprecated version of FindOne().
    [[deprecated("Renamed to more accurate FindOne(start_pos)")]]
    [[nodiscard]] int FindBit(const size_t start_pos) const;

    /// Find the most-significant set-bit.
    [[nodiscard]] int FindMaxOne() const;

    /// Return the position of the first one and change it to a zero.  Return -1 if no ones.
    int PopOne();

    /// Deprecated version of PopOne().
    [[deprecated("Renamed to more accurate PopOne()")]]
    int PopBit() { return PopOne(); }

    /// Return positions of all ones.
    [[nodiscard]] emp::vector<size_t> GetOnes() const;

    /// Find the length of the longest continuous series of ones.
    [[nodiscard]] size_t LongestSegmentOnes() const;


    // =========  Print/String Functions  ========= //

    /// Convert a specified bit to a character.
    [[nodiscard]] char GetAsChar(size_t id) const { return Get(id) ? '1' : '0'; }

    /// Convert this BitArray to a string.
    [[nodiscard]] std::string ToString() const;

    /// Convert this BitArray to an array-based string [index 0 on left]
    [[nodiscard]] std::string ToArrayString() const;

    /// Convert this BitArray to a numerical string [index 0 on right]
    [[nodiscard]] std::string ToBinaryString() const;

    /// Convert this BitArray to a series of IDs
    [[nodiscard]] std::string ToIDString(const std::string & spacer=" ") const;

    /// Convert this BitArray to a series of IDs with ranges condensed.
    [[nodiscard]] std::string ToRangeString(const std::string & spacer=",",
                                            const std::string & ranger="-") const;

    /// Regular print function (from least significant bit to most)
    void Print(std::ostream & out=std::cout) const { out << ToString(); }

    /// Numerical print function (from most significant bit to least)
    void PrintBinary(std::ostream & out=std::cout) const { out << ToBinaryString(); }

    /// Print from smallest bit position to largest.
    void PrintArray(std::ostream & out=std::cout) const { out << ToString(); }

    /// Print a space between each field (or other provided spacer)
    void PrintFields(std::ostream & out=std::cout, const std::string & spacer=" ") const;

    /// Print out details about the internals of the BitArray.
    void PrintDebug(std::ostream & out=std::cout) const;

    /// Print the locations of all one bits, using the provided spacer (default is a single space)
    void PrintOneIDs(std::ostream & out=std::cout, const std::string & spacer=" ") const;

    /// Print the ones in a range format.  E.g., 2-5,7,10-15
    void PrintAsRange(std::ostream & out=std::cout,
                      const std::string & spacer=",",
                      const std::string & ranger="-") const;


    /// Overload ostream operator to return Print.
    friend std::ostream& operator<<(std::ostream &out, const BitArray& bs) {
      bs.Print(out);
      return out;
    }

    /// Perform a Boolean NOT on this BitArray, store result here, and return this object.
    BitArray & NOT_SELF();

    /// Perform a Boolean AND with a second BitArray, store result here, and return this object.
    BitArray & AND_SELF(const BitArray & array2);

    /// Perform a Boolean OR with a second BitArray, store result here, and return this object.
    BitArray & OR_SELF(const BitArray & array2);

    /// Perform a Boolean NAND with a second BitArray, store result here, and return this object.
    BitArray & NAND_SELF(const BitArray & array2);

    /// Perform a Boolean NOR with a second BitArray, store result here, and return this object.
    BitArray & NOR_SELF(const BitArray & array2);

    /// Perform a Boolean XOR with a second BitArray, store result here, and return this object.
    BitArray & XOR_SELF(const BitArray & array2);

    /// Perform a Boolean EQU with a second BitArray, store result here, and return this object.
    BitArray & EQU_SELF(const BitArray & array2);

    /// Perform a Boolean NOT on this BitArray and return the result.
    [[nodiscard]] BitArray NOT() const { return this_t(*this).NOT_SELF(); }

    /// Perform a Boolean AND with a second BitArray and return the result.
    [[nodiscard]] BitArray AND(const BitArray & in) const { return this_t(*this).AND_SELF(in); }

    /// Perform a Boolean OR with a second BitArray and return the result.
    [[nodiscard]] BitArray OR(const BitArray & in) const { return this_t(*this).OR_SELF(in); }

    /// Perform a Boolean NAND with a second BitArray and return the result.
    [[nodiscard]] BitArray NAND(const BitArray & in) const { return this_t(*this).NAND_SELF(in); }

    /// Perform a Boolean NOR with a second BitArray and return the result.
    [[nodiscard]] BitArray NOR(const BitArray & in) const { return this_t(*this).NOR_SELF(in); }

    /// Perform a Boolean XOR with a second BitArray and return the result.
    [[nodiscard]] BitArray XOR(const BitArray & in) const { return this_t(*this).XOR_SELF(in); }

    /// Perform a Boolean EQU with a second BitArray and return the result.
    BitArray EQU(const BitArray & in) const { return this_t(*this).EQU_SELF(in); }

    /// Positive shifts go right and negative shifts go left (0 does nothing);
    /// return result.
    [[nodiscard]] BitArray SHIFT(const int shift_size) const;

    /// Positive shifts go right and negative shifts go left (0 does nothing);
    /// store result here, and return this object.
    BitArray & SHIFT_SELF(const int shift_size);

    /// Reverse the order of bits in the BitArray
    BitArray & REVERSE_SELF();

    /// Reverse order of bits in the BitArray.
    [[nodiscard]] BitArray REVERSE() const;

    /// Positive rotates go left and negative rotates go left (0 does nothing);
    /// return result.
    [[nodiscard]] BitArray ROTATE(const int rotate_size) const;

    /// Positive rotates go right and negative rotates go left (0 does nothing);
    /// store result here, and return this object.
    BitArray & ROTATE_SELF(const int rotate_size);

    /// Helper: call ROTATE with negative number instead
    template<size_t shift_size_raw>
    BitArray & ROTL_SELF();

    /// Helper for calling ROTATE with positive number
    template<size_t shift_size_raw>
    BitArray & ROTR_SELF();

    /// Addition of two BitArrays.
    /// Wraps if it overflows.
    /// Returns result.
    [[nodiscard]] BitArray ADD(const BitArray & array2) const;

    /// Addition of two BitArrays.
    /// Wraps if it overflows.
    /// Returns this object.
    BitArray & ADD_SELF(const BitArray & array2);

    /// Subtraction of two BitArrays.
    /// Wraps around if it underflows.
    /// Returns result.
    [[nodiscard]] BitArray SUB(const BitArray & array2) const;

    /// Subtraction of two BitArrays.
    /// Wraps if it underflows.
    /// Returns this object.
    BitArray & SUB_SELF(const BitArray & array2);

    /// Operator bitwise NOT...
    [[nodiscard]] BitArray operator~() const { return NOT(); }

    /// Operator bitwise AND...
    [[nodiscard]] BitArray operator&(const BitArray & ar2) const { return AND(ar2); }

    /// Operator bitwise OR...
    [[nodiscard]] BitArray operator|(const BitArray & ar2) const { return OR(ar2); }

    /// Operator bitwise XOR...
    [[nodiscard]] BitArray operator^(const BitArray & ar2) const { return XOR(ar2); }

    /// Operator shift left...
    [[nodiscard]] BitArray operator<<(const size_t shift_size) const { return SHIFT(-(int)shift_size); }

    /// Operator shift right...
    [[nodiscard]] BitArray operator>>(const size_t shift_size) const { return SHIFT((int)shift_size); }

    /// Compound operator bitwise AND...
    BitArray & operator&=(const BitArray & ar2) { return AND_SELF(ar2); }

    /// Compound operator bitwise OR...
    BitArray & operator|=(const BitArray & ar2) { return OR_SELF(ar2); }

    /// Compound operator bitwise XOR...
    BitArray & operator^=(const BitArray & ar2) { return XOR_SELF(ar2); }

    /// Compound operator shift left...
    BitArray & operator<<=(const size_t shift_size) { return SHIFT_SELF(-(int)shift_size); }

    /// Compound operator shift right...
    BitArray & operator>>=(const size_t shift_size) { return SHIFT_SELF((int)shift_size); }

    /// Operator plus...
    [[nodiscard]] BitArray operator+(const BitArray & ar2) const { return ADD(ar2); }

    /// Operator minus...
    [[nodiscard]] BitArray operator-(const BitArray & ar2) const { return SUB(ar2); }

    /// Compound operator plus...
    const BitArray & operator+=(const BitArray & ar2) { return ADD_SELF(ar2); }

    /// Compound operator minus...
    const BitArray & operator-=(const BitArray & ar2) { return SUB_SELF(ar2); }

    /// STL COMPATIBILITY
    /// A set of functions to allow drop-in replacement with std::bitset.
    [[nodiscard]] constexpr static size_t size() { return NUM_BITS; }
    [[nodiscard]] inline bool all() const { return All(); }
    [[nodiscard]] inline bool any() const { return Any(); }
    [[nodiscard]] inline bool none() const { return !Any(); }
    [[nodiscard]] inline size_t count() const { return CountOnes(); }
    inline BitArray & flip() { return Toggle(); }
    inline BitArray & flip(size_t pos) { return Toggle(pos); }
    inline BitArray & flip(size_t start, size_t stop) { return Toggle(start, stop); }
    inline void reset() { Clear(); }
    inline void reset(size_t id) { Set(id, false); }
    inline void set() { SetAll(); }
    inline void set(size_t id) { Set(id); }
    [[nodiscard]] inline bool test(size_t index) const { return Get(index); }

    template <class Archive>
    void serialize( Archive & ar )
    {
      ar( bits );
    }

  };

  // ------------------------ Implementations for Internal Functions ------------------------

  template <size_t NUM_BITS, bool ZERO_LEFT>
  template <typename FUN_T>
  BitArray<NUM_BITS,ZERO_LEFT> &
  BitArray<NUM_BITS,ZERO_LEFT>::ApplyRange(const FUN_T & fun, size_t start, size_t stop) {
    if (start == stop) return *this;  // Empty range.

    emp_assert(start <= stop, start, stop, NUM_BITS);  // Start cannot be after stop.
    emp_assert(stop <= NUM_BITS, stop, NUM_BITS);      // Stop must be in range.

    const size_t start_pos = FieldPos(start);          // Identify the start position WITHIN a bit field.
    const size_t stop_pos = FieldPos(stop);            // Identify the stop position WITHIN a bit field.
    size_t start_field = FieldID(start);               // Identify WHICH bit field we're starting in.
    const size_t stop_field = FieldID(stop-1);         // Identify the last field where we actually make a change.

    // If the start field and stop field are the same, mask off the middle.
    if (start_field == stop_field) {
      const size_t apply_bits = stop - start;                          // How many bits to change?
      const field_t mask = MaskLow<field_t>(apply_bits) << start_pos;  // Target change bits with a mask.
      field_t & target = bits[start_field];                            // Isolate the field to change.
      target = (target & ~mask) | (fun(target) & mask);                // Update targeted bits!
    }

    // Otherwise mask the ends and fully modify the chunks in between.
    else {
      // If we're only using a portions of start field, mask it and setup.
      if (start_pos != 0) {
        const size_t start_bits = FIELD_BITS - start_pos;                // How many bits in start field?
        const field_t mask = MaskLow<field_t>(start_bits) << start_pos;  // Target start bits with a mask.
        field_t & target = bits[start_field];                            // Isolate the field to change.
        target = (target & ~mask) | (fun(target) & mask);                // Update targeted bits!
        start_field++;                                                   // Done with this field; move to the next.
      }

      // Middle fields
      for (size_t cur_field = start_field; cur_field < stop_field; cur_field++) {
        bits[cur_field] = fun(bits[cur_field]);
      }

      // Set portions of stop field
      const field_t mask = MaskLow<field_t>(stop_pos);
      field_t & target = bits[stop_field];                             // Isolate the field to change.
      target = (target & ~mask) | (fun(target) & mask);                // Update targeted bits!
    }

    return *this;
  }

  #ifndef DOXYGEN_SHOULD_SKIP_THIS
  template <size_t NUM_BITS, bool ZERO_LEFT>
  void BitArray<NUM_BITS,ZERO_LEFT>::ShiftLeft(const size_t shift_size) {
    // If we have only a single field, this operation can be quick.
    if constexpr (NUM_FIELDS == 1) {
      bits[0] <<= shift_size;
      ClearExcessBits();
      return;
    }

    // If we are shifting out of range, clear the bits and stop.
    if (shift_size >= NUM_BITS) { Clear(); return; }

    const size_t field_shift = shift_size / FIELD_BITS;
    const size_t bit_shift = shift_size % FIELD_BITS;
    const size_t bit_overflow = FIELD_BITS - bit_shift;

    // Loop through each field, from L to R, and update it.
    if (field_shift) {
      for (size_t i = LAST_FIELD; i >= field_shift; --i) {
        bits[i] = bits[i - field_shift];
      }
      for (size_t i = field_shift; i > 0; i--) bits[i-1] = 0;
    }

    // account for bit_shift
    if (bit_shift) {
      for (size_t i = LAST_FIELD; i > field_shift; --i) {
        bits[i] <<= bit_shift;
        bits[i] |= (bits[i-1] >> bit_overflow);
      }
      // Handle final field (field_shift position)
      bits[field_shift] <<= bit_shift;
    }

    // Mask out any bits that have left-shifted away
    ClearExcessBits();
  }


  // Helper for calling SHIFT with negative number
  template <size_t NUM_BITS, bool ZERO_LEFT>
  void BitArray<NUM_BITS,ZERO_LEFT>::ShiftRight(const size_t shift_size) {
    // If we have only a single field, this operation can be quick.
    if constexpr (NUM_FIELDS == 1) {
      bits[0] >>= shift_size;
      return;
    }

    if (!shift_size) return;

    const field_t field_shift = shift_size / FIELD_BITS;

    // Only clear and return if we are field_shift-ing
    // We want to be able to always shift by up to a byte so that Import and Export work
    if (field_shift && shift_size > NUM_BITS) {
      Clear();
      return;
    }
    const field_t bit_shift = shift_size % FIELD_BITS;
    const field_t bit_overflow = FIELD_BITS - bit_shift;

    // account for field_shift
    if (field_shift) {
      for (size_t i = 0; i < (NUM_FIELDS - field_shift); ++i) {
        bits[i] = bits[i + field_shift];
      }
      for (size_t i = NUM_FIELDS - field_shift; i < NUM_FIELDS; i++) bits[i] = 0;
    }

    // account for bit_shift
    if (bit_shift) {
      for (size_t i = 0; i < (LAST_FIELD - field_shift); ++i) {
        bits[i] >>= bit_shift;
        bits[i] |= (bits[i+1] << bit_overflow);
      }
      bits[LAST_FIELD - field_shift] >>= bit_shift;
    }
  }

  // Helper: call ROTATE with negative number
  template <size_t NUM_BITS, bool ZERO_LEFT>
  void BitArray<NUM_BITS,ZERO_LEFT>::RotateLeft(const size_t shift_size_raw) {
    const field_t shift_size = shift_size_raw % NUM_BITS;

    // use different approaches based on BitArray size
    if constexpr (NUM_FIELDS == 1) {
      // special case: for exactly one field_T, try to go low level
      // adapted from https://stackoverflow.com/questions/776508/best-practices-for-circular-shift-rotate-operations-in-c
      field_t & n = bits[0];
      size_t c = shift_size;

<<<<<<< HEAD
      // mask necessary to surpress shift count overflow warnings
=======
      // mask necessary to suppress shift count overflow warnings
>>>>>>> e1b4c29d
      c &= FIELD_LOG2_MASK;
      n = (n<<c) | (n>>( (-(c+FIELD_BITS-NUM_BITS)) & FIELD_LOG2_MASK ));

    } else if constexpr (NUM_FIELDS < 32) {
      // for small BitArrays, shifting L/R and ORing is faster
      this_t dup(*this);
      dup.ShiftLeft(shift_size);
      ShiftRight(NUM_BITS - shift_size);
      OR_SELF(dup);
    } else {
      // for big BitArrays, manual rotating is faster

      // note that we already modded shift_size by NUM_BITS
      // so there's no need to mod by FIELD_SIZE here
      const int field_shift = NUM_END_BITS ? (
        (shift_size + FIELD_BITS - NUM_END_BITS) / FIELD_BITS
      ) : (
        shift_size / FIELD_BITS
      );
      // if we field shift, we need to shift bits by (FIELD_BITS - NUM_END_BITS)
      // more to account for the filler that gets pulled out of the middle
      const int bit_shift = NUM_END_BITS && field_shift ? (
        (shift_size + FIELD_BITS - NUM_END_BITS) % FIELD_BITS
      ) : (
        shift_size % FIELD_BITS
      );
      const int bit_overflow = FIELD_BITS - bit_shift;

      // if rotating more than field capacity, we need to rotate fields
      std::rotate(
        std::rbegin(bits),
        std::rbegin(bits)+field_shift,
        std::rend(bits)
      );

      // if necessary, shift filler bits out of the middle
      if constexpr ((bool)NUM_END_BITS) {
        const int filler_idx = (LAST_FIELD + field_shift) % NUM_FIELDS;
        for (int i = filler_idx + 1; i < (int)NUM_FIELDS; ++i) {
          bits[i-1] |= bits[i] << NUM_END_BITS;
          bits[i] >>= (FIELD_BITS - NUM_END_BITS);
        }
      }

      // account for bit_shift
      if (bit_shift) {

        const field_t keystone = NUM_END_BITS ? (
          (bits[LAST_FIELD] << (FIELD_BITS - NUM_END_BITS))
          | (bits[NUM_FIELDS - 2] >> NUM_END_BITS)
        ) : (
          bits[LAST_FIELD]
        );

        for (int i = LAST_FIELD; i > 0; --i) {
          bits[i] <<= bit_shift;
          bits[i] |= (bits[i-1] >> bit_overflow);
        }
        // Handle final field
        bits[0] <<= bit_shift;
        bits[0] |= keystone >> bit_overflow;

      }

    }

    // Mask out filler bits
    ClearExcessBits();
  }


  // Helper for calling ROTATE with positive number
  template <size_t NUM_BITS, bool ZERO_LEFT>
  void BitArray<NUM_BITS,ZERO_LEFT>::RotateRight(const size_t shift_size_raw) {

    const size_t shift_size = shift_size_raw % NUM_BITS;

    // use different approaches based on BitArray size
    if constexpr (NUM_FIELDS == 1) {
      // special case: for exactly one field_t, try to go low level
      // adapted from https://stackoverflow.com/questions/776508/best-practices-for-circular-shift-rotate-operations-in-c

      field_t & n = bits[0];
      size_t c = shift_size;

<<<<<<< HEAD
      // mask necessary to surpress shift count overflow warnings
=======
      // mask necessary to suppress shift count overflow warnings
>>>>>>> e1b4c29d
      c &= FIELD_LOG2_MASK;
      n = (n>>c) | (n<<( (NUM_BITS-c) & FIELD_LOG2_MASK ));

    } else if constexpr (NUM_FIELDS < 32) {
      // for small BitArrays, shifting L/R and ORing is faster
      this_t dup(*this);
      dup.ShiftRight(shift_size);
      ShiftLeft(NUM_BITS - shift_size);
      OR_SELF(dup);
    } else {
      // for big BitArrays, manual rotating is faster

      const field_t field_shift = (shift_size / FIELD_BITS) % NUM_FIELDS;
      const int bit_shift = shift_size % FIELD_BITS;
      const field_t bit_overflow = FIELD_BITS - bit_shift;

      // if rotating more than field capacity, we need to rotate fields
      std::rotate(
        std::begin(bits),
        std::begin(bits)+field_shift,
        std::end(bits)
      );

      // if necessary, shift filler bits out of the middle
      if constexpr (NUM_END_BITS > 0) {
        const int filler_idx = LAST_FIELD - field_shift;
        for (int i = filler_idx + 1; i < (int)NUM_FIELDS; ++i) {
          bits[i-1] |= bits[i] << NUM_END_BITS;
          bits[i] >>= (FIELD_BITS - NUM_END_BITS);
        }
      }

      // account for bit_shift
      if (bit_shift) {

        const field_t keystone = NUM_END_BITS ? (
          bits[0] >> (FIELD_BITS - NUM_END_BITS)
        ) : (
          bits[0]
        );

        if constexpr (NUM_END_BITS > 0) {
          bits[NUM_FIELDS-1] |= bits[0] << NUM_END_BITS;
        }

        for (size_t i = 0; i < LAST_FIELD; ++i) {
          bits[i] >>= bit_shift;
          bits[i] |= (bits[i+1] << bit_overflow);
        }
        bits[LAST_FIELD] >>= bit_shift;
        bits[LAST_FIELD] |= keystone << bit_overflow;
      }
    }

    // Mask out filler bits
    ClearExcessBits();
  }

  // -------------------- Longer Constructors and bit copying ---------------------

  // Constructor to generate a BitArray from a std::bitset.
  template <size_t NUM_BITS, bool ZERO_LEFT>
  BitArray<NUM_BITS,ZERO_LEFT>::BitArray(const std::bitset<NUM_BITS> & bitset) {
    for (size_t bit{}; bit < NUM_BITS; ++bit) Set( bit, bitset[bit] );
    ClearExcessBits();
  }

  // Constructor to generate a BitArray from a string of '0's and '1's.
  template <size_t NUM_BITS, bool ZERO_LEFT>
  BitArray<NUM_BITS,ZERO_LEFT>::BitArray(const std::string & bitstring)
  {
    emp_assert(bitstring.size() <= NUM_BITS);
    Clear();
    if constexpr (ZERO_LEFT) {
      for (size_t i = 0; i < bitstring.size(); i++) Set(i, bitstring[i] != '0');
    } else {
      const size_t in_size = bitstring.size();
      for (size_t i = 0; i < in_size; i++) Set(in_size - i - 1, bitstring[i] != '0');
    }
  }

  template <size_t NUM_BITS, bool ZERO_LEFT>
  template <typename T>
  BitArray<NUM_BITS,ZERO_LEFT>::BitArray(const std::initializer_list<T> l) {
    emp_assert(l.size() <= NUM_BITS, "Initializer longer than BitArray", l.size(), NUM_BITS);
    Clear();
    if constexpr (ZERO_LEFT) {
      auto it = std::begin(l); // Left-most bit is position 0.
      for (size_t idx = 0; idx < NUM_BITS; ++idx) Set(idx, (idx < l.size()) && *it++);
    } else {
      auto it = std::rbegin(l); // Right-most bit is position 0.
      for (size_t idx = 0; idx < NUM_BITS; ++idx) Set(idx, (idx < l.size()) && *it++);
    }
  }

  // Assignment operator from a std::bitset.
  template <size_t NUM_BITS, bool ZERO_LEFT>
  BitArray<NUM_BITS,ZERO_LEFT> &
  BitArray<NUM_BITS,ZERO_LEFT>::operator=(const std::bitset<NUM_BITS> & bitset) & {
    for (size_t i = 0; i < NUM_BITS; i++) Set(i, bitset[i]);
    return *this;
  }

  // Assignment operator from a string of '0's and '1's.
  template <size_t NUM_BITS, bool ZERO_LEFT>
  BitArray<NUM_BITS,ZERO_LEFT> &
  BitArray<NUM_BITS,ZERO_LEFT>::operator=(const std::string & bitstring) & {
    emp_assert(bitstring.size() <= NUM_BITS);
    Clear();
    if constexpr (ZERO_LEFT) {
      for (size_t i = 0; i < bitstring.size(); i++) Set(i, bitstring[i] != '0');
    } else {
      const size_t in_size = bitstring.size();
      for (size_t i = 0; i < in_size; i++) Set(in_size - i - 1, bitstring[i] != '0');
    }
    return *this;
  }


  // Assign from a BitArray of a different size.
  template <size_t NUM_BITS, bool ZERO_LEFT>
  template <size_t FROM_BITS, bool FROM_LEFT>
  BitArray<NUM_BITS,ZERO_LEFT> & BitArray<NUM_BITS,ZERO_LEFT>::Import(
    const BitArray<FROM_BITS, FROM_LEFT> & from_array,
    const size_t from_bit
  ) {
    // Only check for same-ness if the two types are the same.
    if constexpr (FROM_BITS == NUM_BITS) { emp_assert(&from_array != this); }

    emp_assert(from_bit < FROM_BITS);

    if (FROM_BITS - from_bit < NUM_BITS) Clear();

    constexpr size_t DEST_BYTES = (NUM_BITS + 7)/8;
    const size_t FROM_BYTES = (FROM_BITS + 7)/8 - from_bit/8;

    const size_t COPY_BYTES = std::min(DEST_BYTES, FROM_BYTES);

    std::memcpy(
      bits,
      reinterpret_cast<const unsigned char*>(from_array.bits) + from_bit/8,
      COPY_BYTES
    );

    if (from_bit%8) {

      this->ShiftRight(from_bit%8);

      if (FROM_BYTES > COPY_BYTES) {
        reinterpret_cast<unsigned char*>(bits)[COPY_BYTES-1] |= (
          reinterpret_cast<const unsigned char*>(
            from_array.bits
          )[from_bit/8 + COPY_BYTES]
          << (8 - from_bit%8)
        );
      }

    }

    ClearExcessBits();

    return *this;

  }

  // Convert to a BitArray of a different size.
  template <size_t NUM_BITS, bool ZERO_LEFT>
  template <size_t TO_BITS, bool TO_LEFT>
  BitArray<TO_BITS,TO_LEFT> BitArray<NUM_BITS,ZERO_LEFT>::Export(size_t start_bit) const {
    BitArray<TO_BITS,TO_LEFT> out_bits;
    out_bits.Import(*this, start_bit);

    return out_bits;
  }

<<<<<<< HEAD
    /// For debugging: make sure that there are no obvious problems with a BitArray object.
=======
  // For debugging: make sure that there are no obvious problems with a BitArray object.
>>>>>>> e1b4c29d
  template <size_t NUM_BITS, bool ZERO_LEFT>
  bool BitArray<NUM_BITS,ZERO_LEFT>::OK() const {
    // Make sure final bits are zeroed out.
    emp_assert((bits[LAST_FIELD] & ~END_MASK) == 0);

    return true;
  }



  // --------------------  Implementations of common accessors -------------------

  template <size_t NUM_BITS, bool ZERO_LEFT>
  bool BitArray<NUM_BITS,ZERO_LEFT>::Get(size_t index) const {
    emp_assert(index < NUM_BITS);
    const size_t field_id = FieldID(index);
    const size_t pos_id = FieldPos(index);
    return (bits[field_id] & (((field_t)1U) << pos_id)) != 0;
  }

  // Set the bit at a specified index.
  template <size_t NUM_BITS, bool ZERO_LEFT>
  BitArray<NUM_BITS,ZERO_LEFT> & BitArray<NUM_BITS,ZERO_LEFT>::Set(size_t index, bool value) {
    emp_assert(index < NUM_BITS);
    const size_t field_id = FieldID(index);
    const size_t pos_id = FieldPos(index);
    const field_t pos_mask = FIELD_1 << pos_id;

    if (value) bits[field_id] |= pos_mask;
    else       bits[field_id] &= ~pos_mask;

    return *this;
  }

  // Set all bits to one.
  template <size_t NUM_BITS, bool ZERO_LEFT>
  BitArray<NUM_BITS,ZERO_LEFT> & BitArray<NUM_BITS,ZERO_LEFT>::SetAll() noexcept {
    for (field_t & x : bits) x = FIELD_ALL;
    ClearExcessBits();
    return *this;
  }


  // Flip a single bit
  template <size_t NUM_BITS, bool ZERO_LEFT>
  BitArray<NUM_BITS,ZERO_LEFT> & BitArray<NUM_BITS,ZERO_LEFT>::Toggle(size_t index) {
    emp_assert(index < NUM_BITS);
    const size_t field_id = FieldID(index);
    const size_t pos_id = FieldPos(index);
    const field_t pos_mask = FIELD_1 << pos_id;

    bits[field_id] ^= pos_mask;

    return *this;
  }



  // -------------------------  Implementations Randomization functions -------------------------

  // Set all bits randomly, with a 50% probability of being a 0 or 1.
  template <size_t NUM_BITS, bool ZERO_LEFT>
  BitArray<NUM_BITS,ZERO_LEFT> & BitArray<NUM_BITS,ZERO_LEFT>::Randomize(Random & random) {
    random.RandFill(BytePtr(), TOTAL_BYTES);
    ClearExcessBits();
    return *this;
  }

  // Set all bits randomly, with probability specified at compile time.
  template <size_t NUM_BITS, bool ZERO_LEFT>
  template <Random::Prob P>
  BitArray<NUM_BITS,ZERO_LEFT> & BitArray<NUM_BITS,ZERO_LEFT>::RandomizeP(Random & random,
                                                  const size_t start_pos, const size_t stop_pos) {
    emp_assert(start_pos <= stop_pos);
    emp_assert(stop_pos <= NUM_BITS);
    random.RandFillP<P>(BytePtr(), TOTAL_BYTES, start_pos, stop_pos);
    ClearExcessBits();
    return *this;
  }


  // Set all bits randomly, with a given probability of being on.
  template <size_t NUM_BITS, bool ZERO_LEFT>
  BitArray<NUM_BITS,ZERO_LEFT> & BitArray<NUM_BITS,ZERO_LEFT>::Randomize(Random & random, const double p,
                                                 const size_t start_pos, const size_t stop_pos) {
    emp_assert(start_pos <= stop_pos);
    emp_assert(stop_pos <= NUM_BITS);
    emp_assert(p >= 0.0 && p <= 1.0, p);
    random.RandFill(BytePtr(), TOTAL_BYTES, p, start_pos, stop_pos);
    ClearExcessBits();
     return *this;
  }

  // Set all bits randomly, with a given number of them being on.
  template <size_t NUM_BITS, bool ZERO_LEFT>
  BitArray<NUM_BITS,ZERO_LEFT> &
  BitArray<NUM_BITS,ZERO_LEFT>::ChooseRandom(
    Random & random,
    const size_t target_ones,
    const size_t start_pos,
    const size_t stop_pos
  ) {
    emp_assert(start_pos <= stop_pos);
    emp_assert(stop_pos <= NUM_BITS);

    const size_t target_size = stop_pos - start_pos;
    emp_assert(target_ones <= target_size);

    // Approximate the probability of ones as a starting point.
    double p = ((double) target_ones) / (double) target_size;

    // If we are not randomizing the whole sequence, we need to track the number of ones
    // in the NON-randomized region to subtract off later.
    size_t kept_ones = 0;
    if (target_size != NUM_BITS) {
      Clear(start_pos, stop_pos);
      kept_ones = CountOnes();
    }

    // Try to find a shortcut if p allows....
    // (These values are currently educated guesses)
    if (p < 0.12) { if (target_size == NUM_BITS) Clear(start_pos, stop_pos); }
    else if (p < 0.2)  RandomizeP<Random::PROB_12_5>(random, start_pos, stop_pos);
    else if (p < 0.35) RandomizeP<Random::PROB_25>(random, start_pos, stop_pos);
    else if (p < 0.42) RandomizeP<Random::PROB_37_5>(random, start_pos, stop_pos);
    else if (p < 0.58) RandomizeP<Random::PROB_50>(random, start_pos, stop_pos);
    else if (p < 0.65) RandomizeP<Random::PROB_62_5>(random, start_pos, stop_pos);
    else if (p < 0.8)  RandomizeP<Random::PROB_75>(random, start_pos, stop_pos);
    else if (p < 0.88) RandomizeP<Random::PROB_87_5>(random, start_pos, stop_pos);
    else SetRange(start_pos, stop_pos);

    size_t cur_ones = CountOnes() - kept_ones;

    // Do we need to add more ones?
    while (cur_ones < target_ones) {
      size_t pos = random.GetUInt(start_pos, stop_pos);
      auto bit = operator[](pos);
      if (!bit) {
        bit.Set();
        cur_ones++;
      }
    }

    // See if we have too many ones.
    while (cur_ones > target_ones) {
      size_t pos = random.GetUInt(start_pos, stop_pos);
      auto bit = operator[](pos);
      if (bit) {
        bit.Clear();
        cur_ones--;
      }
    }

    return *this;
  }

  // Flip random bits with a given probability.
  // @CAO: Possibly faster to generate a sequence of bits and XORing with them.
  template <size_t NUM_BITS, bool ZERO_LEFT>
  BitArray<NUM_BITS,ZERO_LEFT> & BitArray<NUM_BITS,ZERO_LEFT>::FlipRandom(Random & random,
                                                  const double p,
                                                  const size_t start_pos,
                                                  const size_t stop_pos)
  {
    emp_assert(start_pos <= stop_pos);
    emp_assert(stop_pos <= NUM_BITS);
    emp_assert(p >= 0.0 && p <= 1.0, p);

    for (size_t i=start_pos; i < stop_pos; ++i) if (random.P(p)) Toggle(i);

    return *this;
  }

  // Set random bits with a given probability (does not check if already set.)
  template <size_t NUM_BITS, bool ZERO_LEFT>
  BitArray<NUM_BITS,ZERO_LEFT> & BitArray<NUM_BITS,ZERO_LEFT>::SetRandom(Random & random,
                      const double p,
                      const size_t start_pos,
                      const size_t stop_pos)
  {
    emp_assert(start_pos <= stop_pos);
    emp_assert(stop_pos <= NUM_BITS);
    emp_assert(p >= 0.0 && p <= 1.0, p);

    for (size_t i=start_pos; i < stop_pos; ++i) if (random.P(p)) Set(i);

    return *this;
  }

  // Unset random bits with a given probability (does not check if already zero.)
  template <size_t NUM_BITS, bool ZERO_LEFT>
  BitArray<NUM_BITS,ZERO_LEFT> & BitArray<NUM_BITS,ZERO_LEFT>::ClearRandom(Random & random,
                      const double p,
                      const size_t start_pos,
                      const size_t stop_pos)
  {
    emp_assert(start_pos <= stop_pos);
    emp_assert(stop_pos <= NUM_BITS);
    emp_assert(p >= 0.0 && p <= 1.0, p);

    for (size_t i=start_pos; i < stop_pos; ++i) if (random.P(p)) Clear(i);

    return *this;
  }

  // Flip a specified number of random bits.
  template <size_t NUM_BITS, bool ZERO_LEFT>
  BitArray<NUM_BITS,ZERO_LEFT> & BitArray<NUM_BITS,ZERO_LEFT>::FlipRandomCount(Random & random,
                                                       const size_t num_bits)
  {
    emp_assert(num_bits <= NUM_BITS);
    this_t target_bits(random, num_bits);
    return *this ^= target_bits;
  }

  // Set a specified number of random bits (does not check if already set.)
  template <size_t NUM_BITS, bool ZERO_LEFT>
  BitArray<NUM_BITS,ZERO_LEFT> & BitArray<NUM_BITS,ZERO_LEFT>::SetRandomCount(Random & random,
                                                      const size_t num_bits)
  {
    emp_assert(num_bits <= NUM_BITS);
    this_t target_bits(random, num_bits);
    return *this |= target_bits;
  }

  // Unset  a specified number of random bits (does not check if already zero.)
  template <size_t NUM_BITS, bool ZERO_LEFT>
  BitArray<NUM_BITS,ZERO_LEFT> & BitArray<NUM_BITS,ZERO_LEFT>::ClearRandomCount(Random & random,
                                                        const size_t num_bits)
  {
    emp_assert(num_bits <= NUM_BITS);
    this_t target_bits(random, NUM_BITS - num_bits);
    return *this &= target_bits;
  }


  // -------------------------  Implementations of Comparison Operators -------------------------

  // Test if two BitArray objects are identical.
  template <size_t NUM_BITS, bool ZERO_LEFT>
  template <size_t SIZE2, bool LEFT2>
  bool BitArray<NUM_BITS,ZERO_LEFT>::operator==(const BitArray<SIZE2,LEFT2> & in_bits) const {
    if constexpr (NUM_BITS != SIZE2) return false;

    for (size_t i = 0; i < NUM_FIELDS; ++i) {
      if (bits[i] != in_bits.bits[i]) return false;
    }
    return true;
  }

  // Compare two BitArray objects, based on the associated binary value.
  template <size_t NUM_BITS, bool ZERO_LEFT>
  template <size_t SIZE2, bool LEFT2>
  bool BitArray<NUM_BITS,ZERO_LEFT>::operator<(const BitArray<SIZE2,LEFT2> & in_bits) const {
    if constexpr (NUM_BITS != SIZE2) return NUM_BITS < SIZE2;

    for (int i = NUM_FIELDS-1; i >= 0; --i) {         // Start loop at the largest field.
      if (bits[i] == in_bits.bits[i]) continue;  // If same, keep looking!
      return (bits[i] < in_bits.bits[i]);        // Otherwise, do comparison
    }
    return false;
  }


  // -------------------------  Access Groups of bits -------------------------

  // Get the full byte starting from the bit at a specified index.
  template <size_t NUM_BITS, bool ZERO_LEFT>
  uint8_t BitArray<NUM_BITS,ZERO_LEFT>::GetByte(size_t index) const {
    emp_assert(index < TOTAL_BYTES);
    const size_t field_id = Byte2Field(index);
    const size_t pos_id = Byte2FieldPos(index);
    return (bits[field_id] >> pos_id) & 255;
  }


  // Get a read-only view into the internal array used by BitArray.
  // @return Read-only span of BitArray's bytes.
  template <size_t NUM_BITS, bool ZERO_LEFT>
  std::span<const std::byte> BitArray<NUM_BITS,ZERO_LEFT>::GetBytes() const {
    return std::span<const std::byte>(
      reinterpret_cast<const std::byte*>(bits),
      TOTAL_BYTES
    );
  }


  // Set the full byte starting at the bit at the specified index.
  template <size_t NUM_BITS, bool ZERO_LEFT>
  void BitArray<NUM_BITS,ZERO_LEFT>::SetByte(size_t index, uint8_t value) {
    emp_assert(index < TOTAL_BYTES);
    const size_t field_id = Byte2Field(index);
    const size_t pos_id = Byte2FieldPos(index);
    const field_t val_uint = value;
    bits[field_id] = (bits[field_id] & ~(((field_t)255U) << pos_id)) | (val_uint << pos_id);
  }

  // Get the overall value of this BitArray, using a uint encoding, but including all bits
  // and returning the value as a double.
  template <size_t NUM_BITS, bool ZERO_LEFT>
  double BitArray<NUM_BITS,ZERO_LEFT>::GetValue() const {
    // If we have 64 bits or fewer, we can load the full value and return it.
    if constexpr (NUM_FIELDS == 1) return (double) bits[0];

    // Otherwise grab the most significant one and figure out how much to shift it by.
    const int max_one = FindMaxOne();

    // If there are no ones, this value must be 0.
    if (max_one == -1) return 0.0;

    // If all ones are in the least-significant field, just return it.
    // NOTE: If we have more than one field, FIELD_SIZE is usually 64 already.
    if (max_one < 64) return (double) GetUInt64(0);

    // To grab the most significant field, figure out how much to shift it by.
    const size_t shift_bits = (size_t) max_one - 63;
    double out_value = (double) (*this >> shift_bits).GetUInt64(0);

    out_value *= emp::Pow2(shift_bits);

    return out_value;
  }

  // Get specified type at a given index (in steps of that type size)
  template <size_t NUM_BITS, bool ZERO_LEFT>
  template <typename T>
  T BitArray<NUM_BITS,ZERO_LEFT>::GetValueAtIndex(const size_t index) const {
    // For the moment, must fit inside bounds; eventually should pad with zeros.
    emp_assert((index + 1) * sizeof(T) <= NUM_FIELDS * sizeof(field_t),
              index, sizeof(T), NUM_BITS, NUM_FIELDS);

    // If we are using the native field type, just grab it from bits.
    if constexpr( std::is_same<T, field_t>() ) return bits[index];

    T out_value;
    std::memcpy( &out_value, BytePtr().Raw() + index * sizeof(T), sizeof(T) );
    return out_value;
  }


  // Set specified type at a given index (in steps of that type size)
  template <size_t NUM_BITS, bool ZERO_LEFT>
  template <typename T>
  void BitArray<NUM_BITS,ZERO_LEFT>::SetValueAtIndex(const size_t index, T in_value) {
    // For the moment, must fit inside bounds; eventually should pad with zeros.
    emp_assert((index + 1) * sizeof(T) <= NUM_FIELDS * sizeof(field_t),
              index, sizeof(T), NUM_BITS, NUM_FIELDS);

    std::memcpy( BytePtr().Raw() + index * sizeof(T), &in_value, sizeof(T) );

    ClearExcessBits();
  }


  // Get the specified type starting from a given BIT position.
  template <size_t NUM_BITS, bool ZERO_LEFT>
  template <typename T>
  T BitArray<NUM_BITS,ZERO_LEFT>::GetValueAtBit(const size_t index) const {
    // For the moment, must fit inside bounds; eventually should pad with zeros.
    emp_assert((index+7)/8 + sizeof(T) < NUM_FIELDS * sizeof(field_t));

    BitArray<sizeof(T)*8> out_bits;
    out_bits.Import(*this, index);

    return out_bits.template GetValueAtIndex<T>(0);
  }


  // Set the specified type starting from a given BIT position.
  // @CAO: Can be optimized substantially, especially for long BitArrays.
  template <size_t NUM_BITS, bool ZERO_LEFT>
  template <typename T>
  void BitArray<NUM_BITS,ZERO_LEFT>::SetValueAtBit(const size_t index, T value) {
    // For the moment, must fit inside bounds; eventually should pad with zeros.
    emp_assert((index+7)/8 + sizeof(T) < NUM_FIELDS * sizeof(field_t));
    constexpr size_t type_bits = sizeof(T) * 8;

    Clear(index, index+type_bits);       // Clear out the bits where new value will go.
    this_t in_bits;          // Setup a BitArray to place the new bits in.
    in_bits.SetValueAtIndex(0, value);   // Insert the new bits.
    in_bits <<= index;                   // Shift new bits into place.
    OR_SELF(in_bits);                    // Place new bits into current BitArray.

    ClearExcessBits();
  }


  // -------------------------  Other Analyses -------------------------

  // A simple hash function for bit vectors.
  template <size_t NUM_BITS, bool ZERO_LEFT>
  std::size_t BitArray<NUM_BITS,ZERO_LEFT>::Hash() const noexcept {
    // If we have a vector of size_t, treat it as a vector of hash values to combine.
    if constexpr (std::is_same_v<field_t, size_t>) {
      return hash_combine(bits, NUM_FIELDS);
    }

    constexpr size_t SIZE_T_BITS = sizeof(std::size_t)*8;

    // If all of the bits will fit into a single size_t, return it.
    if constexpr (NUM_BITS <= SIZE_T_BITS) return GetSizeT(0);

    // If the bits fit into TWO size_t units, merge them.
    if constexpr (NUM_BITS <= 2 * SIZE_T_BITS) {
      return emp::hash_combine(GetSizeT(0), GetSizeT(1));
    }

    // Otherwise just use murmur hash (should never happen and slightly slower, but generalizes).
    return emp::murmur_hash( GetBytes() );
  }

  // TODO: see https://arxiv.org/pdf/1611.07612.pdf for fast pop counts
  // Count the number of ones in the BitArray.
  template <size_t NUM_BITS, bool ZERO_LEFT>
  size_t BitArray<NUM_BITS,ZERO_LEFT>::CountOnes() const {
    size_t bit_count = 0;
    for (size_t i = 0; i < NUM_FIELDS; ++i) {
        // when compiling with -O3 and -msse4.2, this is the fastest population count method.
        std::bitset<FIELD_BITS> std_bs(bits[i]);
        bit_count += std_bs.count();
      }

    return bit_count;
  }

  // Faster counting of ones for very sparse bit vectors.
  template <size_t NUM_BITS, bool ZERO_LEFT>
  size_t BitArray<NUM_BITS,ZERO_LEFT>::CountOnes_Sparse() const {
    size_t bit_count = 0;
    for (field_t cur_field : bits) {
      while (cur_field) {
        cur_field &= (cur_field-1);       // Peel off a single 1.
        bit_count++;                      // Increment the counter
      }
    }
    return bit_count;
  }

  // Return the index of the first one in the sequence; return -1 if no ones are available.
  template <size_t NUM_BITS, bool ZERO_LEFT>
  int BitArray<NUM_BITS,ZERO_LEFT>::FindOne() const {
    size_t field_id = 0;
    while (field_id < NUM_FIELDS && bits[field_id]==0) field_id++;
    return (field_id < NUM_FIELDS) ?
      (int) (find_bit(bits[field_id]) + (field_id << FIELD_LOG2))  :  -1;
  }

  // Return index of first one in sequence AFTER start_pos (or -1 if no ones)
  template <size_t NUM_BITS, bool ZERO_LEFT>
  int BitArray<NUM_BITS,ZERO_LEFT>::FindOne(const size_t start_pos) const {
    if (start_pos >= NUM_BITS) return -1;            // If we're past the end, return fail.
    size_t field_id  = FieldID(start_pos);           // What field do we start in?
    const size_t field_pos = FieldPos(start_pos);    // What position in that field?

    // If there's a hit in a partial first field, return it.
    if (field_pos && (bits[field_id] & ~(MaskLow<field_t>(field_pos)))) {
      return (int) (find_bit(bits[field_id] & ~(MaskLow<field_t>(field_pos))) +
                    field_id * FIELD_BITS);
    }

    // Search other fields...
    if (field_pos) field_id++;
    while (field_id < NUM_FIELDS && bits[field_id]==0) field_id++;
    return (field_id < NUM_FIELDS) ?
      (int) (find_bit(bits[field_id]) + (field_id * FIELD_BITS)) : -1;
  }

  // Find the most-significant set-bit.
  template <size_t NUM_BITS, bool ZERO_LEFT>
  int BitArray<NUM_BITS,ZERO_LEFT>::FindMaxOne() const {
    // Find the max field with a one.
    int max_field = ((int) NUM_FIELDS) - 1;
    while (max_field >= 0 && bits[max_field] == 0) max_field--;

    // If there are no ones, return -1.
    if (max_field == -1) return -1;

    const field_t field = bits[max_field]; // Save a local copy of this field.
    field_t mask = (field_t) -1;              // Mask off the bits still under consideration.
    size_t offset = 0;                        // Indicate where the mask should be applied.
    size_t range = FIELD_BITS;                // Indicate how many bits are in the mask.

    while (range > 1) {
      // Cut the range in half and see if we need to adjust the offset.
      range /= 2;      // Cut range size in half
      mask >>= range;  // Cut the mask down.

      // Check the upper half of original range; if has a one shift new offset to there.
      if (field & (mask << (offset + range))) offset += range;
    }

    return (int) (max_field * FIELD_BITS + offset);
  }

  // Return index of first one in sequence (or -1 if no ones); change this position to zero.
  template <size_t NUM_BITS, bool ZERO_LEFT>
  int BitArray<NUM_BITS,ZERO_LEFT>::PopOne() {
    const int out_bit = FindOne();
    if (out_bit >= 0) Clear(out_bit);
    return out_bit;
  }

  // Return a vector indicating the positions of all ones in the BitArray.
  template <size_t NUM_BITS, bool ZERO_LEFT>
  emp::vector<size_t> BitArray<NUM_BITS,ZERO_LEFT>::GetOnes() const {
    // @CAO -- There are better ways to do this with bit tricks.
    emp::vector<size_t> ones(CountOnes());
    size_t cur_pos = 0;
    for (size_t i = 0; i < NUM_BITS; i++) {
      if (Get(i)) ones[cur_pos++] = i;
    }
    return ones;
  }

  // Find the length of the longest continuous series of ones.
  template <size_t NUM_BITS, bool ZERO_LEFT>
  size_t BitArray<NUM_BITS,ZERO_LEFT>::LongestSegmentOnes() const {
    size_t length = 0;
    BitArray test_bits(*this);
    while(test_bits.Any()){
      ++length;
      test_bits.AND_SELF(test_bits<<1);
    }
    return length;
  }


  // -------------------------  Print/String Functions  ------------------------- //

  // Convert this BitArray to a string (using default direction)
  template <size_t NUM_BITS, bool ZERO_LEFT>
  std::string BitArray<NUM_BITS,ZERO_LEFT>::ToString() const {
    if constexpr (ZERO_LEFT) return ToArrayString();
    else return ToBinaryString();
  }

  // Convert this BitArray to an array string [0 index on left]
  template <size_t NUM_BITS, bool ZERO_LEFT>
  std::string BitArray<NUM_BITS,ZERO_LEFT>::ToArrayString() const {
    std::string out_string;
    out_string.reserve(NUM_BITS);
    for (size_t i = 0; i < NUM_BITS; ++i) out_string.push_back(GetAsChar(i));
    return out_string;
  }

  // Convert this BitArray to a numerical string [0 index on right]
  template <size_t NUM_BITS, bool ZERO_LEFT>
  std::string BitArray<NUM_BITS,ZERO_LEFT>::ToBinaryString() const {
    std::string out_string;
    out_string.reserve(NUM_BITS);
    for (size_t i = NUM_BITS; i > 0; --i) out_string.push_back(GetAsChar(i-1));
    return out_string;
  }

  // Convert this BitArray to a series of IDs
  template <size_t NUM_BITS, bool ZERO_LEFT>
  std::string BitArray<NUM_BITS,ZERO_LEFT>::ToIDString(const std::string & spacer) const {
    std::stringstream ss;
    PrintOneIDs(ss, spacer);
    return ss.str();
  }

  // Convert this BitArray to a series of IDs with ranges condensed.
  template <size_t NUM_BITS, bool ZERO_LEFT>
  std::string BitArray<NUM_BITS,ZERO_LEFT>::ToRangeString(const std::string & spacer,
                                       const std::string & ranger) const
  {
    std::stringstream ss;
    PrintAsRange(ss, spacer, ranger);
    return ss.str();
  }

  // Print a space between each field (or other provided spacer)
  template <size_t NUM_BITS, bool ZERO_LEFT>
  void BitArray<NUM_BITS,ZERO_LEFT>::PrintFields(std::ostream & out, const std::string & spacer) const {
    for (size_t i = NUM_BITS-1; i < NUM_BITS; i--) {
      out << Get(i);
      if (i && (i % FIELD_BITS == 0)) out << spacer;
    }
  }

  // Print a space between each field (or other provided spacer)
  template <size_t NUM_BITS, bool ZERO_LEFT>
  void BitArray<NUM_BITS,ZERO_LEFT>::PrintDebug(std::ostream & out) const {
    for (size_t field = 0; field < NUM_FIELDS; field++) {
      for (size_t bit_id = 0; bit_id < FIELD_BITS; bit_id++) {
        bool bit = (FIELD_1 << bit_id) & bits[field];
        out << ( bit ? 1 : 0 );
      }
      out << " : " << field << std::endl;
    }
    size_t end_pos = NUM_END_BITS;
    if (end_pos == 0) end_pos = FIELD_BITS;
    for (size_t i = 0; i < end_pos; i++) out << " ";
    out << "^" << std::endl;
  }

  // Print the locations of all one bits, using the provided spacer (default is a single space)
  template <size_t NUM_BITS, bool ZERO_LEFT>
  void BitArray<NUM_BITS,ZERO_LEFT>::PrintOneIDs(std::ostream & out, const std::string & spacer) const {
    bool started = false;
    for (size_t i = 0; i < NUM_BITS; i++) {
      if (Get(i)) {
        if (started) out << spacer;
        out << i;
        started = true;
      }
    }
  }

  // Print the ones in a range format.  E.g., 2-5,7,10-15
  template <size_t NUM_BITS, bool ZERO_LEFT>
  void BitArray<NUM_BITS,ZERO_LEFT>::PrintAsRange(std::ostream & out,
                                      const std::string & spacer,
                                      const std::string & ranger) const
  {
    emp::vector<size_t> ones = GetOnes();        // Identify the one to represent in output.

    for (size_t pos = 0; pos < ones.size(); pos++) {
      if (pos) out << spacer;                    // If not first range, put a space before it.
      size_t start = ones[pos];                  // The current range starts here.
      while (pos+1 < ones.size() &&              // If there is another one...
             ones[pos+1] == ones[pos]+1) pos++;  // ...and it is sequential to this one, grab it.
      size_t end = ones[pos];                    // The last one we got to is the end position.

      out << start;                              // Output the range start.
      if (start != end) out << ranger << end;    // If there's more than one in range, show range.
    }
  }


  // -------------------------  Whole BitArray manipulation functions  -------------------------


  // Perform a Boolean NOT on this BitArray, store result here, and return this object.
  template <size_t NUM_BITS, bool ZERO_LEFT>
  BitArray<NUM_BITS,ZERO_LEFT> & BitArray<NUM_BITS,ZERO_LEFT>::NOT_SELF() {
    for (size_t i = 0; i < NUM_FIELDS; i++) bits[i] = ~bits[i];
    ClearExcessBits();
    return *this;
  }

  // Perform a Boolean AND with a second BitArray, store result here, and return this object.
  template <size_t NUM_BITS, bool ZERO_LEFT>
  BitArray<NUM_BITS,ZERO_LEFT> & BitArray<NUM_BITS,ZERO_LEFT>::AND_SELF(const this_t & array2) {
    for (size_t i = 0; i < NUM_FIELDS; i++) bits[i] = bits[i] & array2.bits[i];
    return *this;
  }

  // Perform a Boolean OR with a second BitArray, store result here, and return this object.
  template <size_t NUM_BITS, bool ZERO_LEFT>
  BitArray<NUM_BITS,ZERO_LEFT> & BitArray<NUM_BITS,ZERO_LEFT>::OR_SELF(const this_t & array2) {
    for (size_t i = 0; i < NUM_FIELDS; i++) bits[i] = bits[i] | array2.bits[i];
    return *this;
  }

  // Perform a Boolean NAND with a second BitArray, store result here, and return this object.
  template <size_t NUM_BITS, bool ZERO_LEFT>
  BitArray<NUM_BITS,ZERO_LEFT> & BitArray<NUM_BITS,ZERO_LEFT>::NAND_SELF(const this_t & array2) {
    for (size_t i = 0; i < NUM_FIELDS; i++) bits[i] = ~(bits[i] & array2.bits[i]);
    ClearExcessBits();
    return *this;
  }

  // Perform a Boolean NOR with a second BitArray, store result here, and return this object.
  template <size_t NUM_BITS, bool ZERO_LEFT>
  BitArray<NUM_BITS,ZERO_LEFT> & BitArray<NUM_BITS,ZERO_LEFT>::NOR_SELF(const this_t & array2) {
    for (size_t i = 0; i < NUM_FIELDS; i++) bits[i] = ~(bits[i] | array2.bits[i]);
    ClearExcessBits();
    return *this;
  }

  // Perform a Boolean XOR with a second BitArray, store result here, and return this object.
  template <size_t NUM_BITS, bool ZERO_LEFT>
  BitArray<NUM_BITS,ZERO_LEFT> & BitArray<NUM_BITS,ZERO_LEFT>::XOR_SELF(const this_t & array2) {
    for (size_t i = 0; i < NUM_FIELDS; i++) bits[i] = bits[i] ^ array2.bits[i];
    return *this;
  }

  // Perform a Boolean EQU with a second BitArray, store result here, and return this object.
  template <size_t NUM_BITS, bool ZERO_LEFT>
  BitArray<NUM_BITS,ZERO_LEFT> & BitArray<NUM_BITS,ZERO_LEFT>::EQU_SELF(const this_t & array2) {
    for (size_t i = 0; i < NUM_FIELDS; i++) bits[i] = ~(bits[i] ^ array2.bits[i]);
    ClearExcessBits();
    return *this;
  }

  // Positive shifts go right and negative shifts go left (0 does nothing);
  // return result.
  template <size_t NUM_BITS, bool ZERO_LEFT>
  BitArray<NUM_BITS,ZERO_LEFT> BitArray<NUM_BITS,ZERO_LEFT>::SHIFT(const int shift_size) const {
    this_t out_array(*this);
    if (shift_size > 0) out_array.ShiftRight((field_t) shift_size);
    else if (shift_size < 0) out_array.ShiftLeft((field_t) (-shift_size));
    return out_array;
  }

  // Positive shifts go right and negative shifts go left (0 does nothing);
  // store result here, and return this object.
  template <size_t NUM_BITS, bool ZERO_LEFT>
  BitArray<NUM_BITS,ZERO_LEFT> & BitArray<NUM_BITS,ZERO_LEFT>::SHIFT_SELF(const int shift_size) {
    if (shift_size > 0) ShiftRight((field_t) shift_size);
    else if (shift_size < 0) ShiftLeft((field_t) -shift_size);
    return *this;
  }

  // Reverse the order of bits in the BitArray
  template <size_t NUM_BITS, bool ZERO_LEFT>
  BitArray<NUM_BITS,ZERO_LEFT> & BitArray<NUM_BITS,ZERO_LEFT>::REVERSE_SELF() {

    // reverse bytes
    std::reverse( BytePtr().Raw(), BytePtr().Raw() + TOTAL_BYTES );

    // reverse each byte
    // adapted from https://stackoverflow.com/questions/2602823/in-c-c-whats-the-simplest-way-to-reverse-the-order-of-bits-in-a-byte
    for (size_t i = 0; i < TOTAL_BYTES; ++i) {
      unsigned char & b = BytePtr()[i];
      b = (b & 0xF0) >> 4 | (b & 0x0F) << 4;
      b = (b & 0xCC) >> 2 | (b & 0x33) << 2;
      b = (b & 0xAA) >> 1 | (b & 0x55) << 1;
    }

    // shift out filler bits
    constexpr size_t filler_bits = NUM_BITS % 8;
    if constexpr (filler_bits != 0) {
      this->ShiftRight(8-filler_bits);
    }

    return *this;

  }

  // Reverse order of bits in the BitArray.
  template <size_t NUM_BITS, bool ZERO_LEFT>
  BitArray<NUM_BITS,ZERO_LEFT> BitArray<NUM_BITS,ZERO_LEFT>::REVERSE() const {
    this_t out_array(*this);
    return out_array.REVERSE_SELF();
  }


  // Positive rotates go left and negative rotates go left (0 does nothing);
  // return result.
  template <size_t NUM_BITS, bool ZERO_LEFT>
  BitArray<NUM_BITS,ZERO_LEFT> BitArray<NUM_BITS,ZERO_LEFT>::ROTATE(const int rotate_size) const {
    this_t out_array(*this);
    if (rotate_size > 0) out_array.RotateRight((field_t) rotate_size);
    else if (rotate_size < 0) out_array.RotateLeft((field_t) (-rotate_size));
    return out_array;
  }

  // Positive rotates go right and negative rotates go left (0 does nothing);
  // store result here, and return this object.
  template <size_t NUM_BITS, bool ZERO_LEFT>
  BitArray<NUM_BITS,ZERO_LEFT> & BitArray<NUM_BITS,ZERO_LEFT>::ROTATE_SELF(const int rotate_size) {
    if (rotate_size > 0) RotateRight((field_t) rotate_size);
    else if (rotate_size < 0) RotateLeft((field_t) -rotate_size);
    return *this;
  }

  // Helper: call ROTATE with negative number instead
  template <size_t NUM_BITS, bool ZERO_LEFT>
  template<size_t shift_size_raw>
  BitArray<NUM_BITS,ZERO_LEFT> & BitArray<NUM_BITS,ZERO_LEFT>::ROTL_SELF() {
    constexpr size_t shift_size = shift_size_raw % NUM_BITS;

    // special case: for exactly one field_t, try to go low level
    // adapted from https://stackoverflow.com/questions/776508/best-practices-for-circular-shift-rotate-operations-in-c
    if constexpr (NUM_FIELDS == 1) {
      field_t & n = bits[0];
      size_t c = shift_size;

<<<<<<< HEAD
      // mask necessary to surpress shift count overflow warnings
=======
      // mask necessary to suppress shift count overflow warnings
>>>>>>> e1b4c29d
      c &= FIELD_LOG2_MASK;
      n = (n<<c) | (n>>( (-(c+FIELD_BITS-NUM_BITS)) & FIELD_LOG2_MASK ));

    } else {

      // note that we already modded shift_size by NUM_BITS
      // so there's no need to mod by FIELD_SIZE here
      constexpr int field_shift = NUM_END_BITS ? (
        (shift_size + FIELD_BITS - NUM_END_BITS) / FIELD_BITS
      ) : (
        shift_size / FIELD_BITS
      );
      // if we field shift, we need to shift bits by (FIELD_BITS - NUM_END_BITS)
      // more to account for the filler that gets pulled out of the middle
      constexpr int bit_shift = NUM_END_BITS && field_shift ? (
        (shift_size + FIELD_BITS - NUM_END_BITS) % FIELD_BITS
      ) : (
        shift_size % FIELD_BITS
      );
      constexpr int bit_overflow = FIELD_BITS - bit_shift;

      // if rotating more than field capacity, we need to rotate fields
      if constexpr ((bool)field_shift) {
        std::rotate(
          std::rbegin(bits),
          std::rbegin(bits)+field_shift,
          std::rend(bits)
        );
      }

      // if necessary, shift filler bits out of the middle
      if constexpr ((bool)NUM_END_BITS) {
        const int filler_idx = (LAST_FIELD + field_shift) % NUM_FIELDS;
        for (int i = filler_idx + 1; i < (int)NUM_FIELDS; ++i) {
          bits[i-1] |= bits[i] << NUM_END_BITS;
          bits[i] >>= (FIELD_BITS - NUM_END_BITS);
        }
      }

      // account for bit_shift
      if (bit_shift) {

        const field_t keystone = NUM_END_BITS ? (
          (bits[LAST_FIELD] << (FIELD_BITS - NUM_END_BITS))
          | (bits[NUM_FIELDS - 2] >> NUM_END_BITS)
        ) : (
          bits[LAST_FIELD]
        );

        for (int i = LAST_FIELD; i > 0; --i) {
          bits[i] <<= bit_shift;
          bits[i] |= (bits[i-1] >> bit_overflow);
        }
        // Handle final field
        bits[0] <<= bit_shift;
        bits[0] |= keystone >> bit_overflow;

      }

    }

    ClearExcessBits();

    return *this;

  }


  // Helper for calling ROTATE with positive number
  template <size_t NUM_BITS, bool ZERO_LEFT>
  template<size_t shift_size_raw>
  BitArray<NUM_BITS,ZERO_LEFT> & BitArray<NUM_BITS,ZERO_LEFT>::ROTR_SELF() {

    constexpr size_t shift_size = shift_size_raw % NUM_BITS;

    // special case: for exactly one field_t, try to go low level
    // adapted from https://stackoverflow.com/questions/776508/best-practices-for-circular-shift-rotate-operations-in-c
    if constexpr (NUM_FIELDS == 1) {
      field_t & n = bits[0];
      size_t c = shift_size;

<<<<<<< HEAD
      // mask necessary to surpress shift count overflow warnings
=======
      // mask necessary to suppress shift count overflow warnings
>>>>>>> e1b4c29d
      c &= FIELD_LOG2_MASK;
      n = (n>>c) | (n<<( (NUM_BITS-c) & FIELD_LOG2_MASK ));

    } else {

      constexpr field_t field_shift = (shift_size / FIELD_BITS) % NUM_FIELDS;
      constexpr int bit_shift = shift_size % FIELD_BITS;
      constexpr field_t bit_overflow = FIELD_BITS - bit_shift;

      // if rotating more than field capacity, we need to rotate fields
      if constexpr ((bool)field_shift) {
        std::rotate(
          std::begin(bits),
          std::begin(bits)+field_shift,
          std::end(bits)
        );
      }

      // if necessary, shift filler bits out of the middle
      if constexpr ((bool)NUM_END_BITS) {
        constexpr int filler_idx = LAST_FIELD - field_shift;
        for (int i = filler_idx + 1; i < (int)NUM_FIELDS; ++i) {
          bits[i-1] |= bits[i] << NUM_END_BITS;
          bits[i] >>= (FIELD_BITS - NUM_END_BITS);
        }
      }

      // account for bit_shift
      if (bit_shift) {

        const field_t keystone = NUM_END_BITS ? (
          bits[0] >> (FIELD_BITS - NUM_END_BITS)
        ) : (
          bits[0]
        );

        if constexpr ((bool)NUM_END_BITS) {
          bits[NUM_FIELDS-1] |= bits[0] << NUM_END_BITS;
        }

        for (size_t i = 0; i < LAST_FIELD; ++i) {
          bits[i] >>= bit_shift;
          bits[i] |= (bits[i+1] << bit_overflow);
        }
        bits[LAST_FIELD] >>= bit_shift;
        bits[LAST_FIELD] |= keystone << bit_overflow;
      }
    }

    ClearExcessBits();

    return *this;

  }

  // Addition of two BitArrays.
  // Wraps if it overflows.
  // Returns result.
  template <size_t NUM_BITS, bool ZERO_LEFT>
  BitArray<NUM_BITS,ZERO_LEFT> BitArray<NUM_BITS,ZERO_LEFT>::ADD(const BitArray & array2) const{
    this_t out_array(*this);
    return out_array.ADD_SELF(array2);
  }

  // Addition of two BitArrays.
  // Wraps if it overflows.
  // Returns this object.
  template <size_t NUM_BITS, bool ZERO_LEFT>
  BitArray<NUM_BITS,ZERO_LEFT> & BitArray<NUM_BITS,ZERO_LEFT>::ADD_SELF(const this_t & array2) {
    bool carry = false;

    for (size_t i = 0; i < NUM_BITS/FIELD_BITS; ++i) {
      field_t addend = array2.bits[i] + static_cast<field_t>(carry);
      carry = array2.bits[i] > addend;

      field_t sum = bits[i] + addend;
      carry |= bits[i] > sum;

      bits[i] = sum;
    }

    if constexpr (static_cast<bool>(NUM_END_BITS)) {
      bits[NUM_BITS/FIELD_BITS] = (
        bits[NUM_BITS/FIELD_BITS]
        + array2.bits[NUM_BITS/FIELD_BITS]
        + static_cast<field_t>(carry)
      ) & END_MASK;
    }

    return *this;
  }

  // Subtraction of two BitArrays.
  // Wraps around if it underflows.
  // Returns result.
  template <size_t NUM_BITS, bool ZERO_LEFT>
  BitArray<NUM_BITS,ZERO_LEFT> BitArray<NUM_BITS,ZERO_LEFT>::SUB(const this_t & array2) const{
    this_t out_array(*this);
    return out_array.SUB_SELF(array2);
  }

  // Subtraction of two BitArrays.
  // Wraps if it underflows.
  // Returns this object.
  template <size_t NUM_BITS, bool ZERO_LEFT>
  BitArray<NUM_BITS,ZERO_LEFT> & BitArray<NUM_BITS,ZERO_LEFT>::SUB_SELF(const this_t & array2){

    bool carry = false;

    for (size_t i = 0; i < NUM_BITS/FIELD_BITS; ++i) {
      const field_t subtrahend = array2.bits[i] + static_cast<field_t>(carry);
      carry = array2.bits[i] > subtrahend;
      carry |= bits[i] < subtrahend;
      bits[i] -= subtrahend;
    }

    if constexpr (static_cast<bool>(NUM_END_BITS)) {
      bits[NUM_BITS/FIELD_BITS] = (
        bits[NUM_BITS/FIELD_BITS]
          - array2.bits[NUM_BITS/FIELD_BITS]
          - static_cast<field_t>(carry)
      ) & END_MASK;
    }

    return *this;
  }

  #endif // DOXYGEN_SHOULD_SKIP_THIS

  // -------------------------  Extra Functions  -------------------------

  template <size_t NUM_BITS1, size_t NUM_BITS2>
  BitArray<NUM_BITS1+NUM_BITS2> join(const BitArray<NUM_BITS1> & in1, const BitArray<NUM_BITS2> & in2) {
    BitArray<NUM_BITS1+NUM_BITS2> out_bits;
    out_bits.Import(in2);
    out_bits <<= NUM_BITS1;
    out_bits |= in1.template Export<NUM_BITS1+NUM_BITS2>();
  }

  /// Computes simple matching coefficient (https://en.wikipedia.org/wiki/Simple_matching_coefficient).
  template <size_t NUM_BITS, bool ZERO_LEFT>
  double SimpleMatchCoeff(const BitArray<NUM_BITS,ZERO_LEFT> & in1,
                          const BitArray<NUM_BITS,ZERO_LEFT> & in2) {
    emp_assert(NUM_BITS > 0); // TODO: can be done with XOR
    return (double)(~(in1 ^ in2)).CountOnes() / (double) NUM_BITS;
  }

}

#ifndef DOXYGEN_SHOULD_SKIP_THIS
// For hashing BitArrays
namespace std
{
    template <size_t N, bool ZERO_LEFT>
    struct hash<emp::old::BitArray<N, ZERO_LEFT>>
    {
        size_t operator()( const emp::old::BitArray<N,ZERO_LEFT> & bs ) const noexcept
        {
          return bs.Hash();
        }
    };
}

#endif // DOXYGEN_SHOULD_SKIP_THIS

#endif // #ifndef EMP_BITS_BITARRAY_HPP_INCLUDE<|MERGE_RESOLUTION|>--- conflicted
+++ resolved
@@ -175,11 +175,7 @@
     ~BitArray() = default;
 
     /// Assignment operator (no separate move operator since no resources to move...)
-<<<<<<< HEAD
     BitArray & operator=(const this_t & in_bits) & noexcept { return Copy<NUM_FIELDS>(in_bits.bits); }
-=======
-    BitArray & operator=(const this_t & in_bits) noexcept { return Copy<NUM_FIELDS>(in_bits.bits); }
->>>>>>> e1b4c29d
 
     /// Assignment operator from a std::bitset.
     BitArray & operator=(const std::bitset<NUM_BITS> & bitset) &;
@@ -825,11 +821,7 @@
       field_t & n = bits[0];
       size_t c = shift_size;
 
-<<<<<<< HEAD
-      // mask necessary to surpress shift count overflow warnings
-=======
       // mask necessary to suppress shift count overflow warnings
->>>>>>> e1b4c29d
       c &= FIELD_LOG2_MASK;
       n = (n<<c) | (n>>( (-(c+FIELD_BITS-NUM_BITS)) & FIELD_LOG2_MASK ));
 
@@ -915,11 +907,7 @@
       field_t & n = bits[0];
       size_t c = shift_size;
 
-<<<<<<< HEAD
-      // mask necessary to surpress shift count overflow warnings
-=======
       // mask necessary to suppress shift count overflow warnings
->>>>>>> e1b4c29d
       c &= FIELD_LOG2_MASK;
       n = (n>>c) | (n<<( (NUM_BITS-c) & FIELD_LOG2_MASK ));
 
@@ -1095,11 +1083,7 @@
     return out_bits;
   }
 
-<<<<<<< HEAD
-    /// For debugging: make sure that there are no obvious problems with a BitArray object.
-=======
   // For debugging: make sure that there are no obvious problems with a BitArray object.
->>>>>>> e1b4c29d
   template <size_t NUM_BITS, bool ZERO_LEFT>
   bool BitArray<NUM_BITS,ZERO_LEFT>::OK() const {
     // Make sure final bits are zeroed out.
@@ -1871,11 +1855,7 @@
       field_t & n = bits[0];
       size_t c = shift_size;
 
-<<<<<<< HEAD
-      // mask necessary to surpress shift count overflow warnings
-=======
       // mask necessary to suppress shift count overflow warnings
->>>>>>> e1b4c29d
       c &= FIELD_LOG2_MASK;
       n = (n<<c) | (n>>( (-(c+FIELD_BITS-NUM_BITS)) & FIELD_LOG2_MASK ));
 
@@ -1957,11 +1937,7 @@
       field_t & n = bits[0];
       size_t c = shift_size;
 
-<<<<<<< HEAD
-      // mask necessary to surpress shift count overflow warnings
-=======
       // mask necessary to suppress shift count overflow warnings
->>>>>>> e1b4c29d
       c &= FIELD_LOG2_MASK;
       n = (n>>c) | (n<<( (NUM_BITS-c) & FIELD_LOG2_MASK ));
 
