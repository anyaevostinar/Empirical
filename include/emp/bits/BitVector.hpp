/*
 *  This file is part of Empirical, https://github.com/devosoft/Empirical
 *  Copyright (C) Michigan State University, MIT Software license; see doc/LICENSE.md
 *  date: 2016-2022.
*/
/**
<<<<<<< HEAD
 *  @note This file is part of Empirical, https://github.com/devosoft/Empirical
 *  @copyright Copyright (C) Michigan State University, MIT Software license; see doc/LICENSE.md
 *  @date 2016-2022.
 *
 *  @file BitVector.hpp
=======
 *  @file
>>>>>>> 0678db47
 *  @brief A drop-in replacement for std::vector<bool>, with additional bitwise logic features.
 *  Status: RELEASE
 *
 *  @note Compile with -O3 and -msse4.2 for fast bit counting.
 *
 *  @todo Most of the operators don't check to make sure that both BitVectors are the same size.
 *        We should create versions (Intersection() and Union()?) that adjust sizes if needed.
 *
 *  @todo Do small BitVector optimization.  Currently we have number of bits (8 bytes) and a
 *        pointer to the memory for the bitset (another 8 bytes), but we could use those 16 bytes
 *        as 1 byte of size info followed by 15 bytes of bitset (120 bits!)
 *  @todo For large BitVectors we can use a factory to preserve/adjust bit info.  That should be
 *        just as efficient than a reserve, but without the need to store extra in-class info.
 *  @todo Implement append(), resize(), push_bit(), insert(), remove()
 *  @todo Think about how iterators should work for BitVector.  It should probably go bit-by-bit,
 *        but there are very few circumstances where that would be useful.  Going through the
 *        positions of all ones would be more useful, but perhaps less intuitive.
 *
 *  @note This class is 15-20% slower than emp::BitSet, but more flexible & run-time configurable.
 */

#ifndef EMP_BITS_BITVECTOR_HPP_INCLUDE
#define EMP_BITS_BITVECTOR_HPP_INCLUDE


#include <bitset>
#include <cstdint>
#include <cstring>
#include <initializer_list>
#include <iostream>
#include <span>
<<<<<<< HEAD
=======
#include <stddef.h>
>>>>>>> 0678db47

#include "../base/assert.hpp"
#include "../base/Ptr.hpp"
#include "../base/vector.hpp"
#include "../datastructs/hash_utils.hpp"
#include "../math/math.hpp"
#include "../math/Random.hpp"

#include "_bitset_helpers.hpp"
#include "bitset_utils.hpp"

#include "Bits.hpp"  // New version of BitVector is in Bits.hpp

namespace emp::old {

  /// A drop-in replacement for std::vector<bool>, but with extra bitwise logic features.
  ///
  /// This class stores an arbitrary number of bits in a set of "fields" (typically 32 bits or 64
  /// bits per field, depending on which should be faster.)  Individual bits can be extracted,
  /// -or- bitwise logic (including more complex bit magic) can be used on the groups of bits.

  class BitVector {
  private:
    // Use size_t for field_t since size_t is normally the native size for a processor (and,
    // correctly, 32 bits for Emscripten), this should work in almost all cases.
    using field_t = size_t;

    // Compile-time constants
    static constexpr size_t FIELD_BITS = sizeof(field_t)*8; ///< Number of bits in a field

    static constexpr field_t FIELD_0 = (field_t) 0;         ///< All bits in a field set to 0
    static constexpr field_t FIELD_1 = (field_t) 1;         ///< Least significant bit set to 1
    static constexpr field_t FIELD_255 = (field_t) 255;     ///< Least significant 8 bits set to 1
    static constexpr field_t FIELD_ALL = ~FIELD_0;          ///< All bits in a field set to 1
    static constexpr size_t MAX_BITS = (size_t) -1;         ///< Value larger than any bit ID.

    // Number of bits needed to specify position in a field + mask
    static constexpr size_t FIELD_LOG2 = static_cast<size_t>(emp::Log2(FIELD_BITS));
    static constexpr field_t FIELD_LOG2_MASK = MaskLow<field_t>(FIELD_LOG2);

    size_t num_bits;        ///< Total number of bits are we using
    Ptr<field_t> bits;      ///< Pointer to array with the status of each bit

    /// Num bits used in partial field at the end; 0 if perfect fit.
    [[nodiscard]] size_t NumEndBits() const { return num_bits & (FIELD_BITS - 1); }

    /// How many EXTRA bits are leftover in the gap at the end?
    [[nodiscard]] size_t EndGap() const { return NumEndBits() ? (FIELD_BITS - NumEndBits()) : 0; }

    /// A mask to cut off all of the final bits.
    [[nodiscard]] field_t EndMask() const { return MaskLow<field_t>(NumEndBits()); }

<<<<<<< HEAD
    /// How many felids do we need for the current set of bits?
=======
    /// How many fields do we need for the current set of bits?
>>>>>>> 0678db47
    [[nodiscard]] size_t NumFields() const { return num_bits ? (1 + ((num_bits - 1) / FIELD_BITS)) : 0; }

    /// What is the ID of the last occupied field?
    [[nodiscard]] size_t LastField() const { return NumFields() - 1; }

    /// How many bytes are used for the current set of bits? (rounded up!)
    [[nodiscard]] size_t NumBytes() const { return num_bits ? (1 + ((num_bits - 1) >> 3)) : 0; }

    /// How many bytes are allocated? (rounded up!)
    [[nodiscard]] size_t TotalBytes() const { return NumFields() * sizeof(field_t); }

    // Identify the field that a specified bit is in.
    [[nodiscard]] static constexpr size_t FieldID(const size_t index)  { return index / FIELD_BITS; }

    // Identify the position within a field where a specified bit is.
    [[nodiscard]] static constexpr size_t FieldPos(const size_t index) { return index & (FIELD_BITS-1); }

    // Identify which field a specified byte position would be in.
    [[nodiscard]] static constexpr size_t Byte2Field(const size_t index) { return index / sizeof(field_t); }

    // Convert a byte position in BitVector to a byte position in the target field.
    [[nodiscard]] static constexpr size_t Byte2FieldPos(const size_t index) { return FieldPos(index * 8); }

    // Assume that the size of the bits has already been adjusted to be the size of the one
    // being copied and only the fields need to be copied over.
    inline void RawCopy(const Ptr<field_t> in);

    // Copy bits from one position in the genome to another; leave old positions unchanged.
    inline void RawCopy(const size_t from_start, const size_t from_stop, const size_t to);

    // Convert the bits to bytes (note that bits are NOT in order at the byte level!)
    [[nodiscard]] emp::Ptr<unsigned char> BytePtr() { return bits.ReinterpretCast<unsigned char>(); }

    // Convert the bits to const bytes array (note that bits are NOT in order at the byte level!)
    [[nodiscard]] emp::Ptr<const unsigned char> BytePtr() const {
      return bits.ReinterpretCast<const unsigned char>();
    }

    // Any bits past the last "real" bit in the last field should be kept as zeros.
    void ClearExcessBits() { if (NumEndBits()) bits[LastField()] &= EndMask(); }

    // Apply a transformation to each bit field in a specified range.
    template <typename FUN_T>
    inline BitVector & ApplyRange(const FUN_T & fun, size_t start, size_t stop);

    // Helper: call SHIFT with positive number
    inline void ShiftLeft(const size_t shift_size);

    // Helper for calling SHIFT with negative number
    inline void ShiftRight(const size_t shift_size);

    /// Helper: call ROTATE with negative number instead
    inline void RotateLeft(const size_t shift_size_raw);

    /// Helper for calling ROTATE with positive number
    inline void RotateRight(const size_t shift_size_raw);

  public:
    /// Build a new BitVector with specified bit count (default 0) and initialization (default 0)
    inline BitVector(size_t in_num_bits=0, bool init_val=false);

    // Prevent ambiguous conversions...
    /// Anything not otherwise defined for first argument, convert to size_t.
    template <typename T, typename std::enable_if<std::is_arithmetic<T>::value, int>::type = 0>
    BitVector(T in_num_bits) : BitVector((size_t) in_num_bits, 0) {}

    /// Copy constructor of existing bit field.
    inline BitVector(const BitVector & in);

    /// Move constructor of existing bit field.
    inline BitVector(BitVector && in);

    /// Constructor to generate a BitVector from a std::bitset.
    template <size_t NUM_BITS>
    inline explicit BitVector(const std::bitset<NUM_BITS> & bitset);

    /// Constructor to generate a BitVector from a string of '0's and '1's.
    inline BitVector(const std::string & bitstring);

    /// Constructor to generate a BitVector from a literal string of '0's and '1's.
    BitVector(const char * bitstring) : BitVector(std::string(bitstring)) {}

    /// Constructor to generate a random BitVector (with equal prob of 0 or 1).
    inline BitVector(size_t in_num_bits, Random & random);

    /// Constructor to generate a random BitVector with provided prob of 1's.
    inline BitVector(size_t in_num_bits, Random & random, const double p1);

    /// Constructor to generate a random BitVector with provided number of 1's.
    inline BitVector(size_t in_num_bits, Random & random, const size_t target_ones);

    /// Constructor to generate a random BitVector with provided number of 1's.
    BitVector(size_t in_num_bits, Random & random, const int target_ones)
      : BitVector(in_num_bits, random, (size_t) target_ones) { }

    /// Initializer list constructor.
    template <typename T> inline BitVector(const std::initializer_list<T> l);

    /// Copy, but with a resize.
    inline BitVector(const BitVector & in, size_t new_size);

    /// Destructor
    inline ~BitVector();

    /// Assignment operator.
<<<<<<< HEAD
    BitVector & operator=(const BitVector & in) &;

    /// Move operator.
    BitVector & operator=(BitVector && in) &;

    /// Assignment operator from a std::bitset.
    template <size_t NUM_BITS>
    BitVector & operator=(const std::bitset<NUM_BITS> & bitset) &;

    /// Assignment operator from a string of '0's and '1's.
    BitVector & operator=(const std::string & bitstring) &;
=======
    inline BitVector & operator=(const BitVector & in) &;

    /// Move operator.
    inline BitVector & operator=(BitVector && in) &;

    /// Assignment operator from a std::bitset.
    template <size_t NUM_BITS>
    inline BitVector & operator=(const std::bitset<NUM_BITS> & bitset) &;

    /// Assignment operator from a string of '0's and '1's.
    inline BitVector & operator=(const std::string & bitstring) &;
>>>>>>> 0678db47

    /// Assignment operator from a literal string of '0's and '1's.
    BitVector & operator=(const char * bitstring) & { return operator=(std::string(bitstring)); }

    /// Assignment from another BitVector without changing size.
    inline BitVector & Import( const BitVector & from_bv, const size_t from_bit=0 );

    /// Convert to a BitVector of a different size.
    inline BitVector Export(size_t out_size, size_t start_bit=0) const;

    // Scan this bitvector to make sure that there are no internal problems.
    inline bool OK() const;


    // =========  Accessors  ========= //

    /// How many bits do we currently have?
    [[nodiscard]] size_t GetSize() const { return num_bits; }

    /// How many bytes are in this BitVector? (includes empty field space)
    [[nodiscard]] size_t GetNumBytes() const { return NumBytes(); }

    /// How many distinct values could be held in this BitVector?
    [[nodiscard]] double GetNumStates() const { return emp::Pow2(num_bits); }

    /// Retrieve the bit value from the specified index.
<<<<<<< HEAD
    [[nodiscard]] bool Get(size_t index) const;
=======
    [[nodiscard]] inline bool Get(size_t index) const;
>>>>>>> 0678db47

    /// A safe version of Get() for indexing out of range. Useful for representing collections.
    [[nodiscard]] bool Has(size_t index) const { return (index < num_bits) ? Get(index) : false; }

    /// Update the bit value at the specified index.
    inline BitVector & Set(size_t index, bool value=true);

    /// Set all bits to 1.
    inline BitVector & SetAll();

    /// Set a range of bits to value (default one): [start, stop)
    BitVector & SetRange(size_t start, size_t stop, bool value=true) {
      if (value) return ApplyRange([](field_t){ return FIELD_ALL; }, start, stop);
      return Clear(start, stop);
    }

    /// Set all bits to 0.
    inline BitVector & Clear();

    /// Set specific bit to 0.
    BitVector & Clear(size_t index) { return Set(index, false); }

    /// Set bits to 0 in the range [start, stop)
    BitVector & Clear(const size_t start, const size_t stop)
      { return ApplyRange([](field_t) -> size_t { return 0; }, start, stop); }


    /// Const index operator -- return the bit at the specified position.
    [[nodiscard]] bool operator[](size_t index) const { return Get(index); }

    /// Index operator -- return a proxy to the bit at the specified position so it can be an lvalue.
    BitProxy<BitVector> operator[](size_t index) { return BitProxy<BitVector>(*this, index); }

    /// Change every bit in the sequence.
    BitVector & Toggle() { return NOT_SELF(); }

    /// Change a specified bit to the opposite value
    inline BitVector & Toggle(size_t index);

    /// Flips all the bits in a range [start, end)
    BitVector & Toggle(size_t start, size_t stop)
      { return ApplyRange([](field_t x){ return ~x; }, start, stop); }

    /// Return true if ANY bits are set to 1, otherwise return false.
    [[nodiscard]] inline bool Any() const;

    /// Return true if NO bits are set to 1, otherwise return false.
    [[nodiscard]] bool None() const { return !Any(); }

    /// Return true if ALL bits are set to 1, otherwise return false.
    // @CAO: Can speed up by not duplicating the whole BitVector.
    [[nodiscard]] bool All() const { return (~(*this)).None(); }

    /// Resize this BitVector to have the specified number of bits.
    inline BitVector & Resize(size_t new_bits);


    // =========  Randomization functions  ========= //

    /// Set all bits randomly, with a 50% probability of being a 0 or 1.
    inline BitVector &  Randomize(Random & random);

    /// Set all bits randomly, with probability specified at compile time.
    template <Random::Prob P>
    inline BitVector & RandomizeP(Random & random, const size_t start_pos=0, size_t stop_pos=MAX_BITS);

    /// Set all bits randomly, with a given probability of being a one.
    inline BitVector & Randomize(Random & random, const double p,
                                 const size_t start_pos=0, size_t stop_pos=MAX_BITS);

    /// Set all bits randomly, with a given number of ones.
<<<<<<< HEAD
    BitVector & ChooseRandom(Random & random, const size_t target_ones,
                             const size_t start_pos=0, size_t stop_pos=MAX_BITS);
=======
    inline BitVector & ChooseRandom(Random & random, const size_t target_ones,
                                    const size_t start_pos=0, size_t stop_pos=MAX_BITS);
>>>>>>> 0678db47

    /// Flip random bits with a given probability.
    inline BitVector & FlipRandom(Random & random, const double p,
                                  const size_t start_pos=0, size_t stop_pos=MAX_BITS);

    /// Set random bits with a given probability (does not check if already set.)
    inline BitVector & SetRandom(Random & random, const double p,
                                 const size_t start_pos=0, size_t stop_pos=MAX_BITS);

    /// Unset random bits with a given probability (does not check if already zero.)
    inline BitVector & ClearRandom(Random & random, const double p,
                                   const size_t start_pos=0, size_t stop_pos=MAX_BITS);

    /// Flip a specified number of random bits.
    inline BitVector & FlipRandomCount(Random & random, const size_t target_bits);

    /// Set a specified number of random bits (does not check if already set.)
    inline BitVector & SetRandomCount(Random & random, const size_t target_bits);

    /// Unset  a specified number of random bits (does not check if already zero.)
    inline BitVector & ClearRandomCount(Random & random, const size_t target_bits);


    // =========  Comparison Operators  ========= //

    [[nodiscard]] inline bool operator==(const BitVector & in) const;
    [[nodiscard]] inline bool operator!=(const BitVector & in) const { return !(*this == in); }
    [[nodiscard]] inline bool operator< (const BitVector & in) const;
    [[nodiscard]] inline bool operator> (const BitVector & in) const { return in < *this; }
    [[nodiscard]] inline bool operator<=(const BitVector & in) const { return !(in < *this); }
    [[nodiscard]] inline bool operator>=(const BitVector & in) const { return !(*this < in); }


    // =========  Conversion Operators  ========= //

    /// Automatically convert BitVector to other vector types.
    template <typename T> inline operator emp::vector<T>();

    /// Casting a bit array to bool identifies if ANY bits are set to 1.
    explicit inline operator bool() const { return Any(); }


    // =========  Access Groups of bits  ========= //

    /// Retrieve the byte at the specified byte index.
<<<<<<< HEAD
    [[nodiscard]] uint8_t GetByte(size_t index) const;
=======
    [[nodiscard]] inline uint8_t GetByte(size_t index) const;
>>>>>>> 0678db47

    /// Get a read-only view into the internal array used by BitVector.
    /// @return Read-only span of BitVector's bytes.
    [[nodiscard]] inline std::span<const std::byte> GetBytes() const;

    /// Get a read-only pointer to the internal array used by BitVector.
    /// (note that bits are NOT in order at the byte level!)
    /// @return Read-only pointer to BitVector's bytes.
    emp::Ptr<const unsigned char> RawBytes() const { return BytePtr(); }

    /// Update the byte at the specified byte index.
    inline void SetByte(size_t index, uint8_t value);

    /// Get the overall value of this BitVector, using a uint encoding, but including all bits
    /// and returning the value as a double.
    [[nodiscard]] inline double GetValue() const;

    /// Return a span with all fields in order.
    std::span<field_t> FieldSpan() { return std::span<field_t>(bits.Raw(), NumFields()); }

    /// Get specified type at a given index (in steps of that type size)
    template <typename T>
    [[nodiscard]] inline T GetValueAtIndex(const size_t index) const;

    // Retrieve the 8-bit uint from the specified uint index.
    [[nodiscard]] uint8_t GetUInt8(size_t index) const { return GetValueAtIndex<uint8_t>(index); }

    // Retrieve the 16-bit uint from the specified uint index.
    [[nodiscard]] uint16_t GetUInt16(size_t index) const { return GetValueAtIndex<uint16_t>(index); }

    // Retrieve the 32-bit uint from the specified uint index.
    [[nodiscard]] uint32_t GetUInt32(size_t index) const { return GetValueAtIndex<uint32_t>(index); }

    // Retrieve the 64-bit uint from the specified uint index.
    [[nodiscard]] uint64_t GetUInt64(size_t index) const { return GetValueAtIndex<uint64_t>(index); }

    // By default, retrieve the 32-bit uint from the specified uint index.
    [[nodiscard]] uint32_t GetUInt(size_t index) const { return GetUInt32(index); }


    /// Set specified type at a given index (in steps of that type size)
    template <typename T> inline void SetValueAtIndex(const size_t index, T value);

    /// Update the 8-bit uint at the specified uint index.
    void SetUInt8(const size_t index, uint8_t value) { SetValueAtIndex(index, value); }

    /// Update the 16-bit uint at the specified uint index.
    void SetUInt16(const size_t index, uint16_t value) { SetValueAtIndex(index, value); }

    /// Update the 32-bit uint at the specified uint index.
    void SetUInt32(const size_t index, uint32_t value) { SetValueAtIndex(index, value); }

    /// Update the 64-bit uint at the specified uint index.
    void SetUInt64(const size_t index, uint64_t value) { SetValueAtIndex(index, value); }

    /// By default, update the 32-bit uint at the specified uint index.
    void SetUInt(const size_t index, uint32_t value) { SetUInt32(index, value); }


    /// Get specified type starting at a given BIT position.
    template <typename T>
    [[nodiscard]] inline T GetValueAtBit(const size_t index) const;

    // Retrieve the 8-bit uint from the specified uint index.
    [[nodiscard]] uint8_t GetUInt8AtBit(size_t index) const { return GetValueAtBit<uint8_t>(index); }

    // Retrieve the 16-bit uint from the specified uint index.
    [[nodiscard]] uint16_t GetUInt16AtBit(size_t index) const { return GetValueAtBit<uint16_t>(index); }

    // Retrieve the 32-bit uint from the specified uint index.
    [[nodiscard]] uint32_t GetUInt32AtBit(size_t index) const { return GetValueAtBit<uint32_t>(index); }

    // Retrieve the 64-bit uint from the specified uint index.
    [[nodiscard]] uint64_t GetUInt64AtBit(size_t index) const { return GetValueAtBit<uint64_t>(index); }

    // By default, retrieve the 32-bit uint from the specified uint index.
    [[nodiscard]] uint32_t GetUIntAtBit(size_t index) const { return GetUInt32AtBit(index); }


    template <typename T> inline void SetValueAtBit(const size_t index, T value);

    /// Update the 8-bit uint at the specified uint index.
    void SetUInt8AtBit(const size_t index, uint8_t value) { SetValueAtBit(index, value); }

    /// Update the 16-bit uint at the specified uint index.
    void SetUInt16AtBit(const size_t index, uint16_t value) { SetValueAtBit(index, value); }

    /// Update the 32-bit uint at the specified uint index.
    void SetUInt32AtBit(const size_t index, uint32_t value) { SetValueAtBit(index, value); }

    /// Update the 64-bit uint at the specified uint index.
    void SetUInt64AtBit(const size_t index, uint64_t value) { SetValueAtBit(index, value); }

    /// By default, update the 32-bit uint at the specified uint index.
    void SetUIntAtBit(const size_t index, uint32_t value) { SetUInt32AtBit(index, value); }


    // =========  Other Analyses  ========= //

    /// A simple hash function for bit vectors.
    [[nodiscard]] inline std::size_t Hash(size_t start_field=0) const;

    /// Count the number of ones in the BitVector.
    [[nodiscard]] inline size_t CountOnes() const;

    /// Faster counting of ones for very sparse bit vectors.
    [[nodiscard]] inline size_t CountOnes_Sparse() const;

    /// Count the number of zeros in the BitVector.
    [[nodiscard]] size_t CountZeros() const { return GetSize() - CountOnes(); }

    /// Pop the last bit in the vector.
    /// @return value of the popped bit.
    inline bool PopBack();

    /// Push given bit(s) onto the back of a vector.
    /// @param bit value of bit to be pushed.
    /// @param num number of bits to be pushed.
    inline void PushBack(const bool bit=true, const size_t num=1);

    /// Insert bit(s) into any index of vector using bit magic.
    /// Blog post on implementation reasoning: https://devolab.org/?p=2249
    /// @param index location to insert bit(s).
    /// @param val value of bit(s) to insert.
    /// @param num number of bits to insert, default 1.
    inline void Insert(const size_t index, const bool val=true, const size_t num=1);

    /// Delete bits from any index in a vector.
    /// TODO: consider a bit magic approach here.
    /// @param index location to delete bit(s).
    /// @param num number of bits to delete, default 1.
    inline void Delete(const size_t index, const size_t num=1);

    /// Return the position of the first one; return -1 if no ones in vector.
    [[nodiscard]] inline int FindOne() const;

    /// Deprecated: Return the position of the first one; return -1 if no ones in vector.
    [[deprecated("Renamed to more accurate FindOne()")]]
    [[nodiscard]] int FindBit() const { return FindOne(); }

    /// Return the position of the first one after start_pos; return -1 if no ones in vector.
    /// You can loop through all 1-bit positions of a BitVector "bv" with:
    ///
    ///   for (int pos = bv.FindOne(); pos >= 0; pos = bv.FindOne(pos+1)) { ... }
    ///
    [[nodiscard]] inline int FindOne(const size_t start_pos) const;

    /// Special version of FindOne takes int; most common way to call.
    [[nodiscard]] int FindOne(int start_pos) const {
      return FindOne(static_cast<size_t>(start_pos));
    }

    /// Special version of FindOne takes int; most common way to call.
    [[nodiscard]] int FindOne(int start_pos) const {
      return FindOne(static_cast<size_t>(start_pos));
    }

    /// Deprecated version of FindOne().
    [[deprecated("Renamed to more accurate FindOne(start_pos)")]]
    [[nodiscard]] int FindBit(const size_t start_pos) const;

    /// Find the most-significant set-bit.
    [[nodiscard]] inline int FindMaxOne() const;

    /// Return the position of the first one and change it to a zero.  Return -1 if no ones.
    inline int PopOne();

    /// Deprecated version of PopOne().
    [[deprecated("Renamed to more accurate PopOne()")]]
    int PopBit() { return PopOne(); }

    /// Return positions of all ones.
    [[nodiscard]] inline emp::vector<size_t> GetOnes() const;

    /// Collect positions of ones in the provided vector (allows id type choice)
    template <typename T>
    inline emp::vector<T> & GetOnes(emp::vector<T> & out_vals) const;

    /// Collect positions of ones in the provided vector (allows id type choice)
    template <typename T>
    emp::vector<T> & GetOnes(emp::vector<T> & out_vals) const;

    /// Find the length of the longest continuous series of ones.
    [[nodiscard]] inline size_t LongestSegmentOnes() const;

    /// Return true if any ones are in common with another BitVector.
    [[nodiscard]] inline bool HasOverlap(const BitVector & in) const;


    // =========  Print/String Functions  ========= //

    /// Convert a specified bit to a character.
    [[nodiscard]] char GetAsChar(size_t id) const { return Get(id) ? '1' : '0'; }

    /// Convert this BitVector to a vector string [index 0 on left]
    [[nodiscard]] inline std::string ToString() const;

    /// Convert this BitVector to a numerical string [index 0 on right]
    [[nodiscard]] inline std::string ToBinaryString() const;

    /// Convert this BitVector to a series of IDs
    [[nodiscard]] inline std::string ToIDString(const std::string & spacer=" ") const;

    /// Convert this BitVector to a series of IDs with ranges condensed.
    [[nodiscard]] inline std::string ToRangeString(const std::string & spacer=",",
                                                   const std::string & ranger="-") const;

    /// Regular print function (from least significant bit to most)
    void Print(std::ostream & out=std::cout) const { out << ToString(); }

    /// Numerical print function (from most significant bit to least)
    void PrintBinary(std::ostream & out=std::cout) const { out << ToBinaryString(); }

    /// Print from smallest bit position to largest.
    void PrintArray(std::ostream & out=std::cout) const { out << ToString(); }

    /// Print a space between each field (or other provided spacer)
    void inline PrintFields(std::ostream & out=std::cout, const std::string & spacer=" ") const;

    /// Print out details about the internals of the BitVector.
    void inline PrintDebug(std::ostream & out=std::cout) const;

    /// Print the positions of all one bits, spaces are the default separator.
    void inline PrintOneIDs(std::ostream & out=std::cout, const std::string & spacer=" ") const;

    /// Print the ones in a range format.  E.g., 2-5,7,10-15
    void inline PrintAsRange(std::ostream & out=std::cout,
                             const std::string & spacer=",",
                             const std::string & ranger="-") const;

    /// Overload ostream operator to return Print.
    friend std::ostream& operator<<(std::ostream &out, const BitVector & bv) {
      bv.Print(out);
      return out;
    }


    // =========  Boolean Logic and Shifting Operations  ========= //

    /// Perform a Boolean NOT with this BitVector, store result here, and return this object.
    inline BitVector & NOT_SELF();

    /// Perform a Boolean AND with this BitVector, store result here, and return this object.
    inline BitVector & AND_SELF(const BitVector & bv2);

    /// Perform a Boolean OR with this BitVector, store result here, and return this object.
    inline BitVector & OR_SELF(const BitVector & bv2);

    /// Perform a Boolean NAND with this BitVector, store result here, and return this object.
    inline BitVector & NAND_SELF(const BitVector & bv2);

    /// Perform a Boolean NOR with this BitVector, store result here, and return this object.
    inline BitVector & NOR_SELF(const BitVector & bv2);

    /// Perform a Boolean XOR with this BitVector, store result here, and return this object.
    inline BitVector & XOR_SELF(const BitVector & bv2);

    /// Perform a Boolean EQU with this BitVector, store result here, and return this object.
    inline BitVector & EQU_SELF(const BitVector & bv2);


    /// Perform a Boolean NOT on this BitVector and return the result.
    [[nodiscard]] BitVector NOT() const { return BitVector(*this).NOT_SELF(); }

    /// Perform a Boolean AND on this BitVector and return the result.
    [[nodiscard]] BitVector AND(const BitVector & bv2) const { return BitVector(*this).AND_SELF(bv2); }

    /// Perform a Boolean OR on this BitVector and return the result.
    [[nodiscard]] BitVector OR(const BitVector & bv2) const { return BitVector(*this).OR_SELF(bv2); }

    /// Perform a Boolean NAND on this BitVector and return the result.
    [[nodiscard]] BitVector NAND(const BitVector & bv2) const { return BitVector(*this).NAND_SELF(bv2); }

    /// Perform a Boolean NOR on this BitVector and return the result.
    [[nodiscard]] BitVector NOR(const BitVector & bv2) const { return BitVector(*this).NOR_SELF(bv2); }

    /// Perform a Boolean XOR on this BitVector and return the result.
    [[nodiscard]] BitVector XOR(const BitVector & bv2) const { return BitVector(*this).XOR_SELF(bv2); }

    /// Perform a Boolean EQU on this BitVector and return the result.
    [[nodiscard]] BitVector EQU(const BitVector & bv2) const { return BitVector(*this).EQU_SELF(bv2); }


    /// Positive shifts go left and negative go right (0 does nothing); return result.
    [[nodiscard]] inline BitVector SHIFT(const int shift_size) const;

    /// Positive shifts go left and negative go right; store result here, and return this object.
    inline BitVector & SHIFT_SELF(const int shift_size);

    /// Reverse the order of bits in the bitset
    inline BitVector & REVERSE_SELF();

    /// Reverse order of bits in the bitset.
    [[nodiscard]] inline BitVector REVERSE() const;

    /// Positive rotates go left and negative rotates go left (0 does nothing);
    /// return result.
    [[nodiscard]] inline BitVector ROTATE(const int rotate_size) const;

    /// Positive rotates go right and negative rotates go left (0 does nothing);
    /// store result here, and return this object.
    inline BitVector & ROTATE_SELF(const int rotate_size);

    /// Helper: call ROTATE with negative number instead
    template<size_t shift_size_raw>
    inline BitVector & ROTL_SELF();

    /// Helper for calling ROTATE with positive number
    template<size_t shift_size_raw>
    inline BitVector & ROTR_SELF();

    /// Addition of two BitVectors.
    /// Wraps if it overflows.
    /// Returns result.
    [[nodiscard]] inline BitVector ADD(const BitVector & set2) const;

    /// Addition of two BitVectors.
    /// Wraps if it overflows.
    /// Returns this object.
    inline BitVector & ADD_SELF(const BitVector & set2);

    /// Subtraction of two BitVectors.
    /// Wraps around if it underflows.
    /// Returns result.
    [[nodiscard]] inline BitVector SUB(const BitVector & set2) const;

    /// Subtraction of two BitVectors.
    /// Wraps if it underflows.
    /// Returns this object.
    inline BitVector & SUB_SELF(const BitVector & set2);


    /// Operator bitwise NOT...
    [[nodiscard]] inline BitVector operator~() const { return NOT(); }

    /// Operator bitwise AND...
    [[nodiscard]] inline BitVector operator&(const BitVector & ar2) const {
      emp_assert(size() == ar2.size(), size(), ar2.size());
      return AND(ar2);
    }

    /// Operator bitwise OR...
    [[nodiscard]] inline BitVector operator|(const BitVector & ar2) const {
      emp_assert(size() == ar2.size(), size(), ar2.size());
      return OR(ar2);
    }

    /// Operator bitwise XOR...
    [[nodiscard]] inline BitVector operator^(const BitVector & ar2) const {
      emp_assert(size() == ar2.size(), size(), ar2.size());
      return XOR(ar2);
    }

    /// Operator shift left...
    [[nodiscard]] inline BitVector operator<<(const size_t shift_size) const { return SHIFT(-(int)shift_size); }

    /// Operator shift right...
    [[nodiscard]] inline BitVector operator>>(const size_t shift_size) const { return SHIFT((int)shift_size); }

    /// Compound operator bitwise AND...
    BitVector & operator&=(const BitVector & ar2) {
      emp_assert(size() == ar2.size()); return AND_SELF(ar2);
    }

    /// Compound operator bitwise OR...
    BitVector & operator|=(const BitVector & ar2) {
      emp_assert(size() == ar2.size()); return OR_SELF(ar2);
    }

    /// Compound operator bitwise XOR...
    BitVector & operator^=(const BitVector & ar2) {
      emp_assert(size() == ar2.size()); return XOR_SELF(ar2);
    }

    /// Compound operator for shift left...
    BitVector & operator<<=(const size_t shift_size) { return SHIFT_SELF(-(int)shift_size); }

    /// Compound operator for shift right...
    BitVector & operator>>=(const size_t shift_size) { return SHIFT_SELF((int)shift_size); }

    // =========  Standard Library Compatibility  ========= //
    // A set of functions to allow drop-in replacement with std::bitset.

    [[nodiscard]] size_t size() const { return num_bits; }
    void resize(std::size_t new_size) { Resize(new_size); }
    void push_back(bool value) { PushBack(value); }
    [[nodiscard]] auto at(size_t pos) { return operator[](pos); }
    [[nodiscard]] auto at(size_t pos) const { return operator[](pos); }
    [[nodiscard]] auto front() { return at(0); }
    [[nodiscard]] auto front() const { return at(0); }
    [[nodiscard]] auto back() { return at(GetSize()-1); }
    [[nodiscard]] auto back() const { return at(GetSize()-1); }
    [[nodiscard]] bool all() const { return All(); }
    [[nodiscard]] bool any() const { return Any(); }
    [[nodiscard]] bool none() const { return !Any(); }
    [[nodiscard]] size_t count() const { return CountOnes(); }
    BitVector & flip() { return Toggle(); }
    BitVector & flip(size_t pos) { return Toggle(pos); }
    BitVector & flip(size_t start, size_t end) { return Toggle(start, end); }
    void reset() { Clear(); }
    void reset(size_t id) { Set(id, false); }
    void set() { SetAll(); }
    void set(size_t id) { Set(id); }
    [[nodiscard]] bool test(size_t index) const { return Get(index); }
  };



  // ------------------------ Implementations for Internal Functions ------------------------

  void BitVector::RawCopy(const Ptr<BitVector::field_t> in) {
    #ifdef EMP_TRACK_MEM
    emp_assert(in.IsNull() == false);
    emp_assert(bits.DebugIsArray() && in.DebugIsArray());
    emp_assert(bits.DebugGetArrayBytes() == in.DebugGetArrayBytes(),
                bits.DebugGetArrayBytes(), in.DebugGetArrayBytes());
    #endif

    const size_t NUM_FIELDS = NumFields();
    for (size_t i = 0; i < NUM_FIELDS; i++) bits[i] = in[i];
  }

  #ifndef DOXYGEN_SHOULD_SKIP_THIS

  // Move bits from one position in the genome to another; leave old positions unchanged.
  // @CAO: Can speed up by focusing only on the moved fields (i.e., don't shift unused bits).
  void BitVector::RawCopy(const size_t from_start, const size_t from_stop, const size_t to) {
    emp_assert(from_start <= from_stop);  // Must move legal region.
    emp_assert(from_stop <= num_bits);    // Cannot move from past end.
    emp_assert(to <= num_bits);           // Must move to somewhere legal.

    // If nothing to copy OR already in place, stop right there.
    if (from_start == from_stop || from_start == to) return;

    const size_t move_size = from_stop - from_start;    // How bit is the chunk to move?
    const size_t to_stop = Min(to+move_size, num_bits); // Where is the end to move it to?
    const int shift = (int) from_start - (int) to;      // How far will the moved piece shift?
    BitVector move_bits(*this);                         // Vector to hold moved bits.
    move_bits.SHIFT_SELF(shift);                        // Put the moved bits in place.
    Clear(to, to_stop);                                 // Make room for the moved bits.
    move_bits.Clear(0, to);                             // Clear everything BEFORE moved bits.
    move_bits.Clear(to_stop, num_bits);                 // Clear everything AFTER moved bits.
    OR_SELF(move_bits);                                 // Merge bitstrings together.
  }

  #endif // DOXYGEN_SHOULD_SKIP_THIS

  template <typename FUN_T>
  BitVector & BitVector::ApplyRange(const FUN_T & fun, size_t start, size_t stop) {
    if (start == stop) return *this;  // Empty range.

    emp_assert(start <= stop, start, stop, num_bits);  // Start cannot be after stop.
    emp_assert(stop <= num_bits, stop, num_bits);      // Stop cannot be past the end of the bits
    const size_t start_pos = FieldPos(start);          // Identify the start position WITHIN a bit field.
    const size_t stop_pos = FieldPos(stop);            // Identify the stop position WITHIN a bit field.
    size_t start_field = FieldID(start);               // Identify WHICH bit field we're starting in.
    const size_t stop_field = FieldID(stop-1);         // Identify the last field where we actually make a change.

    // If the start field and stop field are the same, mask off the middle.
    if (start_field == stop_field) {
      const size_t apply_bits = stop - start;                          // How many bits to change?
      const field_t mask = MaskLow<field_t>(apply_bits) << start_pos;  // Target change bits with a mask.
      field_t & target = bits[start_field];                            // Isolate the field to change.
      target = (target & ~mask) | (fun(target) & mask);                // Update targeted bits!
    }

    // Otherwise mask the ends and fully modify the chunks in between.
    else {
      // If we're only using a portions of start field, mask it and setup.
      if (start_pos != 0) {
        const size_t start_bits = FIELD_BITS - start_pos;                // How many bits in start field?
        const field_t mask = MaskLow<field_t>(start_bits) << start_pos;  // Target start bits with a mask.
        field_t & target = bits[start_field];                            // Isolate the field to change.
        target = (target & ~mask) | (fun(target) & mask);                // Update targeted bits!
        start_field++;                                                   // Done with this field; move to the next.
      }

      // Middle fields
      for (size_t cur_field = start_field; cur_field < stop_field; cur_field++) {
        bits[cur_field] = fun(bits[cur_field]);
      }

      // Set portions of stop field
      const field_t mask = MaskLow<field_t>(stop_pos);
      field_t & target = bits[stop_field];                             // Isolate the field to change.
      target = (target & ~mask) | (fun(target) & mask);                // Update targeted bits!
    }

    return *this;
  }

  void BitVector::ShiftLeft(const size_t shift_size) {
    // If we are shifting out of range, clear the bits and stop.
    if (shift_size >= num_bits) { Clear(); return; }

    // If we have only a single field, this operation can be quick.
    if (NumFields() == 1) {
      (bits[0] <<= shift_size) &= EndMask();
      return;
    }

    const size_t field_shift = shift_size / FIELD_BITS;
    const size_t bit_shift = shift_size % FIELD_BITS;
    const size_t bit_overflow = FIELD_BITS - bit_shift;

    // Loop through each field, from L to R, and update it.
    if (field_shift) {
      for (size_t i = LastField(); i >= field_shift; --i) {
        bits[i] = bits[i - field_shift];
      }
      for (size_t i = field_shift; i > 0; --i) bits[i-1] = 0;
    }

    // account for bit_shift
    if (bit_shift) {
      for (size_t i = LastField() ; i > field_shift; --i) {
        bits[i] <<= bit_shift;
        bits[i] |= (bits[i-1] >> bit_overflow);
      }
      // Handle final field (field_shift position)
      bits[field_shift] <<= bit_shift;
    }

    // Mask out any bits that have left-shifted away
    ClearExcessBits();
  }

  void BitVector::ShiftRight(const size_t shift_size) {
    // If we are shifting out of range, clear the bits and stop.
    if (shift_size >= num_bits) { Clear(); return; }

    // If we have only a single field, this operation can be quick.
    if (NumFields() == 1) {
      bits[0] >>= shift_size;
      return;
    }

    const size_t field_shift = shift_size / FIELD_BITS;
    const size_t bit_shift = shift_size % FIELD_BITS;
    const size_t bit_overflow = FIELD_BITS - bit_shift;
    const size_t NUM_FIELDS = NumFields();
    const size_t field_shift2 = NUM_FIELDS - field_shift;

    // account for field_shift
    if (field_shift) {
      for (size_t i = 0; i < field_shift2; ++i) {
        bits[i] = bits[i + field_shift];
      }
      for (size_t i = field_shift2; i < NUM_FIELDS; i++) bits[i] = FIELD_0;
    }

    // account for bit_shift
    if (bit_shift) {
      for (size_t i = 0; i < (field_shift2 - 1); ++i) {
        bits[i] >>= bit_shift;
        bits[i] |= (bits[i+1] << bit_overflow);
      }
      bits[field_shift2 - 1] >>= bit_shift;
    }
  }

  /// Helper: call ROTATE with negative number
  void BitVector::RotateLeft(const size_t shift_size_raw) {
    if (num_bits == 0) return;   // Nothing to rotate in an empty BitVector.

    const field_t shift_size = shift_size_raw % num_bits;
    const size_t NUM_FIELDS = NumFields();

    // Use different approaches based on BitVector size
    if (NUM_FIELDS == 1) {
      // Special case: for exactly one field_T, try to go low level.
      // Adapted from https://stackoverflow.com/questions/776508/best-practices-for-circular-shift-rotate-operations-in-c
      field_t & n = bits[0];
      size_t c = shift_size;

<<<<<<< HEAD
      // Mask necessary to surpress shift count overflow warnings.
=======
      // Mask necessary to suppress shift count overflow warnings.
>>>>>>> 0678db47
      c &= FIELD_LOG2_MASK;
      n = (n<<c) | (n>>( (-(c+FIELD_BITS-num_bits)) & FIELD_LOG2_MASK ));
    }
    else if (NUM_FIELDS < 32) {  // For small BitVectors, shifting L/R and ORing is faster.
      BitVector dup(*this);
      dup.ShiftLeft(shift_size);
      ShiftRight(num_bits - shift_size);
      OR_SELF(dup);
    }
    else {  // For big BitVectors, manual rotating is faster
      // Note: we already modded shift_size by num_bits, so no need to mod by FIELD_SIZE
      const size_t field_shift = ( shift_size + EndGap() ) / FIELD_BITS;

      // If we field shift, we need to shift bits by (FIELD_BITS - NumEndBits())
      // to account for the filler that gets pulled out of the middle
      const size_t field_gap = field_shift ? EndGap() : 0;
      const size_t bit_shift = NumEndBits() && (shift_size + field_gap) % FIELD_BITS;
      const size_t bit_overflow = FIELD_BITS - bit_shift;

      // if rotating more than field capacity, we need to rotate fields
      auto field_span = FieldSpan();
      std::rotate(
        field_span.rbegin(),
        field_span.rbegin()+static_cast<int>(field_shift),
        field_span.rend()
      );

      // if necessary, shift filler bits out of the middle
      if (NumEndBits()) {
        const size_t filler_idx = (LastField() + field_shift) % NUM_FIELDS;
        for (size_t i = filler_idx + 1; i < NUM_FIELDS; ++i) {
          bits[i-1] |= bits[i] << NumEndBits();
          bits[i] >>= (FIELD_BITS - NumEndBits());
        }
      }

      // account for bit_shift
      if (bit_shift) {

        const field_t keystone = NumEndBits() ? (
          (bits[LastField()] << (FIELD_BITS - NumEndBits()))
          | (bits[NUM_FIELDS - 2] >> NumEndBits())
        ) : (
          bits[LastField()]
        );

        for (size_t i = LastField(); i > 0; --i) {
          bits[i] <<= bit_shift;
          bits[i] |= (bits[i-1] >> bit_overflow);
        }
        // Handle final field
        bits[0] <<= bit_shift;
        bits[0] |= keystone >> bit_overflow;

      }

    }

    // Mask out filler bits
    ClearExcessBits();
  }


  /// Helper for calling ROTATE with positive number
  void BitVector::RotateRight(const size_t shift_size_raw) {
    const size_t shift_size = shift_size_raw % num_bits;
    const size_t NUM_FIELDS = NumFields();

    // use different approaches based on BitVector size
    if (NUM_FIELDS == 1) {
      // special case: for exactly one field_t, try to go low level
      // adapted from https://stackoverflow.com/questions/776508/best-practices-for-circular-shift-rotate-operations-in-c

      field_t & n = bits[0];
      size_t c = shift_size;

<<<<<<< HEAD
      // mask necessary to surpress shift count overflow warnings
=======
      // mask necessary to suppress shift count overflow warnings
>>>>>>> 0678db47
      c &= FIELD_LOG2_MASK;
      n = (n>>c) | (n<<( (num_bits-c) & FIELD_LOG2_MASK ));

    } else if (NUM_FIELDS < 32) {
      // for small BitVectors, shifting L/R and ORing is faster
      BitVector dup(*this);
      dup.ShiftRight(shift_size);
      ShiftLeft(num_bits - shift_size);
      OR_SELF(dup);
    } else {
      // for big BitVectors, manual rotating is faster

      const field_t field_shift = (shift_size / FIELD_BITS) % NUM_FIELDS;
      const size_t bit_shift = shift_size % FIELD_BITS;
      const field_t bit_overflow = FIELD_BITS - bit_shift;

      // if rotating more than field capacity, we need to rotate fields
      auto field_span = FieldSpan();
      std::rotate(
        field_span.begin(),
        field_span.begin()+field_shift,
        field_span.end()
      );

      // if necessary, shift filler bits out of the middle
      if (NumEndBits()) {
        const size_t filler_idx = LastField() - field_shift;
        for (size_t i = filler_idx + 1; i < NUM_FIELDS; ++i) {
          bits[i-1] |= bits[i] << NumEndBits();
          bits[i] >>= (FIELD_BITS - NumEndBits());
        }
      }

      // account for bit_shift
      if (bit_shift) {

        const field_t keystone = NumEndBits() ? (
          bits[0] >> (FIELD_BITS - NumEndBits())
        ) : (
          bits[0]
        );

        if (NumEndBits()) {
          bits[NUM_FIELDS-1] |= bits[0] << NumEndBits();
        }

        for (size_t i = 0; i < LastField(); ++i) {
          bits[i] >>= bit_shift;
          bits[i] |= (bits[i+1] << bit_overflow);
        }
        bits[LastField()] >>= bit_shift;
        bits[LastField()] |= keystone << bit_overflow;
      }
    }

    // Mask out filler bits
    ClearExcessBits();
  }


  ///////////////////////////////////////////////////////////////////////////////////////////
  ///////////////////////////////////////////////////////////////////////////////////////////
  // ----------------------------------------------------------------------------------------
  // --------------------- Implementations of Public Member Functions -----------------------
  // ----------------------------------------------------------------------------------------
  ///////////////////////////////////////////////////////////////////////////////////////////
  ///////////////////////////////////////////////////////////////////////////////////////////


  // ------------------- Implementations of Constructors and Assignments --------------------

  /// Build a new BitVector with specified bit count (default 0) and initialization (default 0)
  BitVector::BitVector(size_t in_num_bits, bool init_val) : num_bits(in_num_bits), bits(nullptr) {
    if (num_bits) bits = NewArrayPtr<field_t>(NumFields());
    if (init_val) SetAll(); else Clear();
  }

  /// Copy constructor of existing bit field.
  BitVector::BitVector(const BitVector & in) : num_bits(in.num_bits), bits(nullptr) {
    emp_assert(in.OK());

    // There is only something to copy if there are a non-zero number of bits!
    if (num_bits) {
      #ifdef EMP_TRACK_MEM
      emp_assert(!in.bits.IsNull() && in.bits.DebugIsArray(), in.bits.IsNull(), in.bits.DebugIsArray());
      #endif
      bits = NewArrayPtr<field_t>(NumFields());
      RawCopy(in.bits);
    }
  }

  /// Move constructor of existing bit field.
  BitVector::BitVector(BitVector && in) : num_bits(in.num_bits), bits(in.bits) {
    emp_assert(in.OK());

    in.bits = nullptr;
    in.num_bits = 0;
  }

  /// Constructor to generate a BitVector from a std::bitset.
  template <size_t NUM_BITS>
  BitVector::BitVector(const std::bitset<NUM_BITS> & bitset) : num_bits(NUM_BITS), bits(nullptr) {
    if (num_bits) {
      bits = NewArrayPtr<field_t>(NumFields());
      Clear();
      for (size_t i = 0; i < NUM_BITS; i++) if (bitset[i]) Set(i);
    }
  }

  /// Constructor to generate a BitVector from a string of '0's and '1's.
  BitVector::BitVector(const std::string & bitstring) : num_bits(bitstring.size()), bits(nullptr) {
    if (num_bits) {
      bits = NewArrayPtr<field_t>(NumFields());
      Clear();
      for (size_t i = 0; i < num_bits; i++) {
        if (bitstring[i] != '0') Set(i);
      }
    }
  }

  /// Constructor to generate a random BitVector (with equal prob of 0 or 1).
  BitVector::BitVector(size_t in_num_bits, Random & random)
  : num_bits(in_num_bits), bits(nullptr)
  {
    if (num_bits) {
      bits = NewArrayPtr<field_t>(NumFields());
      Clear();
      Randomize(random);
    }
  }

  /// Constructor to generate a random BitVector with provided prob of 1's.
  BitVector::BitVector(size_t in_num_bits, Random & random, const double p1)
  : num_bits(in_num_bits), bits(nullptr)
  {
    if (num_bits) {
      bits = NewArrayPtr<field_t>(NumFields());
      Clear();
      Randomize(random, p1);
    }
  }

  /// Constructor to generate a random BitVector with provided number of 1's.
  BitVector::BitVector(size_t in_num_bits, Random & random, const size_t target_ones)
  : num_bits(in_num_bits), bits(nullptr)
  {
    if (num_bits) {
      bits = NewArrayPtr<field_t>(NumFields());
      Clear();
      ChooseRandom(random, target_ones);
    }
  }

  /// Initializer list constructor.
  template <typename T>
  BitVector::BitVector(const std::initializer_list<T> l) : num_bits(l.size()), bits(nullptr) {
    if (num_bits) bits = NewArrayPtr<field_t>(NumFields());

    size_t idx = 0;
    for (auto i = std::begin(l); i != std::end(l); ++i) Set(idx++, *i);
    ClearExcessBits();
  }

  /// Copy, but with a resize.
  BitVector::BitVector(const BitVector & in, size_t new_size) : BitVector(in) {
    if (num_bits != new_size) Resize(new_size);
  }

  /// Destructor
  BitVector::~BitVector() {
    if (bits) {        // A move constructor can make bits == nullptr
      bits.DeleteArray();
      bits = nullptr;
    }
  }

  /// Assignment operator.
  BitVector & BitVector::operator=(const BitVector & in) & {
    emp_assert(in.OK());

    if (&in == this) return *this;
    const size_t in_num_fields = in.NumFields();
    const size_t prev_num_fields = NumFields();
    num_bits = in.num_bits;

    if (in_num_fields != prev_num_fields) {
      if (bits) bits.DeleteArray();
      if (num_bits) bits = NewArrayPtr<field_t>(in_num_fields);
      else bits = nullptr;
    }

    if (num_bits) RawCopy(in.bits);

    return *this;
  }

  /// Move operator.
  BitVector & BitVector::operator=(BitVector && in) & {
    emp_assert(&in != this);        // in is an r-value, so this shouldn't be possible...
    if (bits) bits.DeleteArray();   // If we already have bits, get rid of them.
    num_bits = in.num_bits;         // Update the number of bits...
    bits = in.bits;                 // And steal the old memory for what those bits are.
    in.bits = nullptr;              // Prepare in for deletion without deallocating.
    in.num_bits = 0;

    return *this;
  }

  /// Assignment operator from a std::bitset.
  template <size_t NUM_BITS>
  BitVector & BitVector::operator=(const std::bitset<NUM_BITS> & bitset) & {
    const size_t start_fields = NumFields();
    num_bits = NUM_BITS;
    const size_t new_fields = NumFields();

    // Update the size of internal fields if needed.
    if (start_fields != new_fields) {
      if (bits) bits.DeleteArray();   // If we already had a bitset, get rid of it.
      if constexpr (NUM_BITS > 0) bits = NewArrayPtr<field_t>(new_fields);
      else bits = nullptr;
    }

    for (size_t i = 0; i < NUM_BITS; i++) Set(i, bitset[i]);  // Copy bits in.
    ClearExcessBits();                                        // Set excess bits to zeros.

    return *this;
  }

  /// Assignment operator from a string of '0's and '1's.
  BitVector & BitVector::operator=(const std::string & bitstring) & {
    const size_t start_fields = NumFields();
    num_bits = bitstring.size();
    const size_t new_fields = NumFields();

    // Update the size of internal fields if needed.
    if (start_fields != new_fields) {
      if (bits) bits.DeleteArray();   // If we already had a bitset, get rid of it.
      if (num_bits) bits = NewArrayPtr<field_t>(new_fields);
      else bits = nullptr;
      Clear();
    }

    // If we have bits, copy them in.
    if (num_bits) {
      for (size_t i = 0; i < num_bits; i++) {
        if (bitstring[i] != '0') Set(i);
      }
    }

    return *this;
  }


  /// Assign from a BitVector of a different size.
  // @CAO: Can manually copy to skip unused fields for a speedup.
  BitVector & BitVector::Import(const BitVector & from_bv, const size_t from_bit) {
    emp_assert(&from_bv != this);
    emp_assert(from_bit < from_bv.GetSize());

    const size_t init_size = GetSize();
    *this = from_bv;
    *this >>= from_bit;
    Resize(init_size);

    return *this;
  }

  /// Convert to a Bitset of a different size.
  BitVector BitVector::Export(size_t out_size, size_t start_bit) const {

    BitVector out_bits(out_size);
    out_bits.Import(*this, start_bit);

    return out_bits;
  }

  bool BitVector::OK() const {
    // Do some checking on the bits array ptr to make sure it's value.
    if (bits) {
#ifdef EMP_TRACK_MEM
      emp_assert(bits.DebugIsArray()); // Must be marked as an array.
      emp_assert(bits.OK());           // Pointer must be okay.
#endif

      // If there are end bits, make sure that everything past the last one is clear.
      if (NumEndBits()) {
        // Make sure final bits are zeroed out.
        [[maybe_unused]] field_t excess_bits = bits[LastField()] & ~MaskLow<field_t>(NumEndBits());
        emp_assert(!excess_bits);
      }
    }

    // Otherwise bits is null; num_bits should be zero.
    else { emp_assert(num_bits == 0); }

    return true;
  }



  // --------------------  Implementations of common accessors -------------------

  /// Retrieve the bit value from the specified index.
  bool BitVector::Get(size_t index) const {
    emp_assert(index < num_bits, index, num_bits);
    const size_t field_id = FieldID(index);
    const size_t pos_id = FieldPos(index);
    return (bits[field_id] & (static_cast<field_t>(1) << pos_id)) != 0;
  }

  /// Update the bit value at the specified index.
  BitVector & BitVector::Set(size_t index, bool value) {
    emp_assert(index < num_bits, index, num_bits);
    const size_t field_id = FieldID(index);
    const size_t pos_id = FieldPos(index);
    const field_t pos_mask = FIELD_1 << pos_id;

    if (value) bits[field_id] |= pos_mask;
    else       bits[field_id] &= ~pos_mask;

    return *this;
  }

  /// Set all bits to 1.
  BitVector & BitVector::SetAll() {
    const size_t NUM_FIELDS = NumFields();
    for (size_t i = 0; i < NUM_FIELDS; i++) bits[i] = FIELD_ALL;
    ClearExcessBits();
    return *this;
  }

  /// Set all bits to 0.
  BitVector & BitVector::Clear() {
    const size_t NUM_FIELDS = NumFields();
    for (size_t i = 0; i < NUM_FIELDS; i++) bits[i] = FIELD_0;
    return *this;
  }

  /// Change a specified bit to the opposite value
  BitVector & BitVector::Toggle(size_t index) {
    emp_assert(index < num_bits, index, num_bits);
    const size_t field_id = FieldID(index);
    const size_t pos_id = FieldPos(index);
    const field_t pos_mask = FIELD_1 << pos_id;

    bits[field_id] ^= pos_mask;

    return *this;
  }

  bool BitVector::Any() const {
    const size_t NUM_FIELDS = NumFields();
    for (size_t i = 0; i < NUM_FIELDS; i++) {
      if (bits[i]) return true;
    }
    return false;
  }

  /// Resize this BitVector to have the specified number of bits.
  BitVector & BitVector::Resize(size_t new_bits) {
    const size_t old_num_fields = NumFields();
    num_bits = new_bits;
    const size_t NUM_FIELDS = NumFields();

    if (NUM_FIELDS == old_num_fields) {   // We can use our existing bit field
      num_bits = new_bits;
    }

    else {  // We must change the number of bitfields.  Resize & copy old info.
      Ptr<field_t> old_bits = bits;                                       // Backup old ptr.
      if (num_bits > 0) bits = NewArrayPtr<field_t>(NUM_FIELDS);          // Allocate new mem.
      else bits = nullptr;                                                // (or null if no bits)
      const size_t min_fields = std::min(old_num_fields, NUM_FIELDS);     // Calc num fields to copy
      for (size_t i = 0; i < min_fields; i++) bits[i] = old_bits[i];      // Copy fields
      for (size_t i = min_fields; i < NUM_FIELDS; i++) bits[i] = FIELD_0; // Zero any excess fields
      if (old_bits) old_bits.DeleteArray();                               // Cleanup old memory
    }

    ClearExcessBits();     // If there are ones past the end, zero them out.

    return *this;
  }

  // -------------------------  Implementations Randomization functions -------------------------

  /// Set all bits randomly, with a 50% probability of being a 0 or 1.
  BitVector & BitVector::Randomize(Random & random) {
    random.RandFill(BytePtr(), NumBytes());
    ClearExcessBits();
    return *this;
  }

  /// Set all bits randomly, with probability specified at compile time.
  template <Random::Prob P>
  BitVector & BitVector::RandomizeP(Random & random,
                                    const size_t start_pos, size_t stop_pos) {
    if (stop_pos == MAX_BITS) stop_pos = num_bits;

    emp_assert(start_pos <= stop_pos);
    emp_assert(stop_pos <= num_bits);
    random.RandFillP<P>(BytePtr(), NumBytes(), start_pos, stop_pos);
    return *this;
  }


  /// Set all bits randomly, with a given probability of being on.
  BitVector & BitVector::Randomize(Random & random, const double p,
                                   const size_t start_pos, size_t stop_pos) {
    if (stop_pos == MAX_BITS) stop_pos = num_bits;

    emp_assert(start_pos <= stop_pos, start_pos, stop_pos);
    emp_assert(stop_pos <= num_bits, stop_pos, num_bits);
    emp_assert(p >= 0.0 && p <= 1.0, p);
    random.RandFill(BytePtr(), NumBytes(), p, start_pos, stop_pos);
    return *this;
  }

  /// Set all bits randomly, with a given number of them being on.
  BitVector & BitVector::ChooseRandom(Random & random, const size_t target_ones,
                                      const size_t start_pos, size_t stop_pos) {
    if (stop_pos == MAX_BITS) stop_pos = num_bits;

    emp_assert(start_pos <= stop_pos);
    emp_assert(stop_pos <= num_bits);

    const size_t target_size = stop_pos - start_pos;
    emp_assert(target_ones <= target_size);

    // Approximate the probability of ones as a starting point.
    double p = ((double) target_ones) / (double) target_size;

    // If we are not randomizing the whole sequence, we need to track the number of ones
    // in the NON-randomized region to subtract off later.
    size_t kept_ones = 0;
    if (target_size != num_bits) {
      Clear(start_pos, stop_pos);
      kept_ones = CountOnes();
    }

    // Try to find a shortcut if p allows....
    // (These values are currently educated guesses)
    if (p < 0.12) { if (target_size == num_bits) Clear(start_pos, stop_pos); }
    else if (p < 0.2)  RandomizeP<Random::PROB_12_5>(random, start_pos, stop_pos);
    else if (p < 0.35) RandomizeP<Random::PROB_25>(random, start_pos, stop_pos);
    else if (p < 0.42) RandomizeP<Random::PROB_37_5>(random, start_pos, stop_pos);
    else if (p < 0.58) RandomizeP<Random::PROB_50>(random, start_pos, stop_pos);
    else if (p < 0.65) RandomizeP<Random::PROB_62_5>(random, start_pos, stop_pos);
    else if (p < 0.8)  RandomizeP<Random::PROB_75>(random, start_pos, stop_pos);
    else if (p < 0.88) RandomizeP<Random::PROB_87_5>(random, start_pos, stop_pos);
    else SetRange(start_pos, stop_pos);

    size_t cur_ones = CountOnes() - kept_ones;

    // Do we need to add more ones?
    while (cur_ones < (size_t) target_ones) {
      size_t pos = random.GetUInt(start_pos, stop_pos);
      auto bit = operator[](pos);
      if (!bit) {
        bit.Set();
        cur_ones++;
      }
    }

    // See if we have too many ones.
    while (cur_ones > (size_t) target_ones) {
      size_t pos = random.GetUInt(start_pos, stop_pos);
      auto bit = operator[](pos);
      if (bit) {
        bit.Clear();
        cur_ones--;
      }
    }

    return *this;
  }

  /// Flip random bits with a given probability.
  // @CAO: Possibly faster to generate a sequence of bits and XORing with them.
  BitVector & BitVector::FlipRandom(Random & random,
                                                  const double p,
                                                  const size_t start_pos,
                                                  size_t stop_pos)
  {
    if (stop_pos == MAX_BITS) stop_pos = num_bits;

    emp_assert(start_pos <= stop_pos);
    emp_assert(stop_pos <= num_bits);
    emp_assert(p >= 0.0 && p <= 1.0, p);

    for (size_t i=start_pos; i < stop_pos; ++i) if (random.P(p)) Toggle(i);

    return *this;
  }

  /// Set random bits with a given probability (does not check if already set.)
  BitVector & BitVector::SetRandom(Random & random,
                      const double p,
                      const size_t start_pos,
                      size_t stop_pos)
  {
    if (stop_pos == MAX_BITS) stop_pos = num_bits;

    emp_assert(start_pos <= stop_pos);
    emp_assert(stop_pos <= num_bits);
    emp_assert(p >= 0.0 && p <= 1.0, p);

    for (size_t i=start_pos; i < stop_pos; ++i) if (random.P(p)) Set(i);

    return *this;
  }

  /// Unset random bits with a given probability (does not check if already zero.)
  BitVector & BitVector::ClearRandom(Random & random,
                      const double p,
                      const size_t start_pos,
                      size_t stop_pos)
  {
    if (stop_pos == MAX_BITS) stop_pos = num_bits;

    emp_assert(start_pos <= stop_pos);
    emp_assert(stop_pos <= num_bits);
    emp_assert(p >= 0.0 && p <= 1.0, p);

    for (size_t i=start_pos; i < stop_pos; ++i) if (random.P(p)) Clear(i);

    return *this;
  }

  /// Flip a specified number of random bits.
  BitVector & BitVector::FlipRandomCount(Random & random, const size_t target_bits)
  {
    emp_assert(num_bits <= num_bits);
    BitVector choice(num_bits, random, target_bits);
    return XOR_SELF(choice);
  }

  /// Set a specified number of random bits (does not check if already set.)
  BitVector & BitVector::SetRandomCount(Random & random, const size_t target_bits)
  {
    emp_assert(num_bits <= num_bits);
    BitVector choice(num_bits, random, target_bits);
    return OR_SELF(choice);
  }

  /// Unset  a specified number of random bits (does not check if already zero.)
  BitVector & BitVector::ClearRandomCount(Random & random, const size_t target_bits)
  {
    emp_assert(num_bits <= num_bits);
    BitVector choice(num_bits, random, num_bits - target_bits);
    return AND_SELF(choice);
  }


  // -------------------------  Implementations of Comparison Operators -------------------------

  /// Test if two bit vectors are identical.
  bool BitVector::operator==(const BitVector & in) const {
    if (num_bits != in.num_bits) return false;

    const size_t NUM_FIELDS = NumFields();
    for (size_t i = 0; i < NUM_FIELDS; ++i) {
      if (bits[i] != in.bits[i]) return false;
    }
    return true;
  }

  /// Compare the would-be numerical values of two bit vectors.
  bool BitVector::operator<(const BitVector & in) const {
    if (num_bits != in.num_bits) return num_bits < in.num_bits;

    const size_t NUM_FIELDS = NumFields();
    for (size_t i = NUM_FIELDS; i > 0; --i) {   // Start loop at the largest field.
      const size_t pos = i-1;
      if (bits[pos] == in.bits[pos]) continue;  // If same, keep looking!
      return (bits[pos] < in.bits[pos]);        // Otherwise, do comparison
    }
    return false; // Bit vectors are identical.
  }

  /// Automatically convert BitVector to other vector types.
  template <typename T>
  BitVector::operator emp::vector<T>() {
    emp::vector<T> out(GetSize());
    for (size_t i = 0; i < GetSize(); i++) {
      out[i] = (T) Get(i);
    }
    return out;
  }


  // -------------------------  Access Groups of bits -------------------------

  /// Retrieve the byte at the specified byte index.
  uint8_t BitVector::GetByte(size_t index) const {
    emp_assert(index < NumBytes(), index, NumBytes());
    const size_t field_id = Byte2Field(index);
    const size_t pos_id = Byte2FieldPos(index);
    return (bits[field_id] >> pos_id) & 255U;
  }

  /// Get a read-only view into the internal array used by BitVector.
  /// @return Read-only span of BitVector's bytes.
  std::span<const std::byte> BitVector::GetBytes() const {
    return std::span<const std::byte>(
      bits.ReinterpretCast<const std::byte>().Raw(),
      NumBytes()
    );
  }

  /// Update the byte at the specified byte index.
  void BitVector::SetByte(size_t index, uint8_t value) {
    emp_assert(index < NumBytes(), index, NumBytes());
    const size_t field_id = Byte2Field(index);
    const size_t pos_id = Byte2FieldPos(index);
    const field_t val_uint = value;
    bits[field_id] = (bits[field_id] & ~(FIELD_255 << pos_id)) | (val_uint << pos_id);
  }

  /// Get the overall value of this BitSet, using a uint encoding, but including all bits
  /// and returning the value as a double.
  double BitVector::GetValue() const {
    const int max_one = FindMaxOne();

    // If there are no ones, this value must be 0.
    if (max_one == -1) return 0.0;

    // If all ones are in the least-significant field, just return it.
    if (max_one < 64) return (double) GetUInt64(0);

    // To grab the most significant field, figure out how much to shift it by.
    const size_t shift_bits = static_cast<size_t>(max_one) - 63;
    double out_value = (double) (*this >> shift_bits).GetUInt64(0);

    out_value *= emp::Pow2(shift_bits);

    return out_value;
  }

  /// Get specified type at a given index (in steps of that type size)
  template <typename T>
  T BitVector::GetValueAtIndex(const size_t index) const {
    // For the moment, must fit inside bounds; eventually should pad with zeros.
    emp_assert((index + 1) * sizeof(T) <= TotalBytes());

    T out_value;
    std::memcpy( &out_value, BytePtr().Raw() + index * sizeof(T), sizeof(T) );
    return out_value;
  }


  /// Set specified type at a given index (in steps of that type size)
  template <typename T>
  void BitVector::SetValueAtIndex(const size_t index, T in_value) {
    // For the moment, must fit inside bounds; eventually should pad with zeros.
    emp_assert((index + 1) * sizeof(T) <= TotalBytes());

    std::memcpy( BytePtr().Raw() + index * sizeof(T), &in_value, sizeof(T) );

    ClearExcessBits();
  }


  /// Get the specified type starting from a given BIT position.
  template <typename T>
  T BitVector::GetValueAtBit(const size_t index) const {
    // For the moment, must fit inside bounds; eventually should pad with zeros.
    emp_assert((index+7)/8 + sizeof(T) < TotalBytes());

    BitVector out_bits(*this);
    out_bits >>= index;

    return out_bits.template GetValueAtIndex<T>(0);
  }


  /// Set the specified type starting from a given BIT position.
  // @CAO: Can be optimized substantially, especially for long BitVectors.
  template <typename T>
  void BitVector::SetValueAtBit(const size_t index, T value) {
    // For the moment, must fit inside bounds; eventually should (?) pad with zeros.
    emp_assert((index+7)/8 + sizeof(T) < TotalBytes());
    constexpr size_t type_bits = sizeof(T) * 8;

    const size_t end_pos = Min(index+type_bits, num_bits);
    Clear(index, end_pos);               // Clear out the bits where new value will go.
    BitVector in_bits(GetSize());        // Setup a bitset for the new bits.
    in_bits.SetValueAtIndex(0, value);   // Insert the new bits.
    in_bits <<= index;                   // Shift new bits into place.
    OR_SELF(in_bits);                    // Place new bits into current BitVector.

    ClearExcessBits();
  }


  // -------------------------  Other Analyses -------------------------

  /// A simple hash function for bit vectors.
  std::size_t BitVector::Hash(size_t start_field) const {
    static_assert(std::is_same_v<field_t, size_t>, "Hash() requires fields to be size_t");

    // If there are no fields left, hash on size one.
    if (start_field == NumFields()) return num_bits;

    // If we have only one field left, combine it with size.
    if (start_field == NumFields()-1) return hash_combine(bits[start_field], num_bits);

    // Otherwise we have more than one field.  Combine and recurse.
    size_t partial_hash = hash_combine(bits[start_field], bits[start_field+1]);

    return hash_combine(partial_hash, Hash(start_field+2));
  }

  // TODO: see https://arxiv.org/pdf/1611.07612.pdf for fast pop counts
  /// Count the number of ones in the BitVector.
  size_t BitVector::CountOnes() const {
    if (num_bits == 0) return 0;
    const field_t NUM_FIELDS = NumFields();
    size_t bit_count = 0;
    for (size_t i = 0; i < NUM_FIELDS; i++) {
        // when compiling with -O3 and -msse4.2, this is the fastest population count method.
        std::bitset<FIELD_BITS> std_bs(bits[i]);
        bit_count += std_bs.count();
      }

    return bit_count;
  }

  /// Faster counting of ones for very sparse bit vectors.
  size_t BitVector::CountOnes_Sparse() const {
    size_t bit_count = 0;
    const size_t NUM_FIELDS = NumFields();
    for (size_t i = 0; i < NUM_FIELDS; ++i) {
      field_t cur_field = bits[i];
      while (cur_field) {
        cur_field &= (cur_field-1);       // Peel off a single 1.
        bit_count++;                      // Increment the counter
      }
    }
    return bit_count;
  }

  /// Pop the last bit in the vector.
  /// @return value of the popped bit.
  bool BitVector::PopBack() {
    const bool val = Get(num_bits-1);
    Resize(num_bits - 1);
    return val;
  }

  /// Push given bit(s) onto the back of a vector.
  /// @param bit value of bit to be pushed.
  /// @param num number of bits to be pushed.
  void BitVector::PushBack(const bool bit, const size_t num) {
    Resize(num_bits + num);
    if (bit) SetRange(num_bits-num, num_bits);
  }

  // Insert bit(s) into any index of vector using bit magic.
  // Blog post on implementation reasoning: https://devolab.org/?p=2249
  // @param index location to insert bit(s).
  // @param val value of bit(s) to insert (default true)
  // @param num number of bits to insert, default 1.
  void BitVector::Insert(const size_t index, const bool val, const size_t num) {
    Resize(num_bits + num);                 // Adjust to new number of bits.
    BitVector low_bits(*this);              // Copy current bits
    SHIFT_SELF(-(int)num);                  // Shift the high bits into place.
    Clear(0, index+num);                    // Reduce current to just high bits.
    low_bits.Clear(index, num_bits);        // Reduce copy to just low bits.
    if (val) SetRange(index, index+num);    // If new bits should be ones, make it so.
    OR_SELF(low_bits);                      // Put the low bits back in place.
  }


  // Delete bits from any index in a vector.
  // @param index location to delete bit(s).
  // @param num number of bits to delete, default 1.
  void BitVector::Delete(const size_t index, const size_t num) {
    emp_assert(index+num <= GetSize());   // Make sure bits to delete actually exist!
    RawCopy(index+num, num_bits, index);  // Shift positions AFTER delete into place.
    Resize(num_bits - num);               // Crop off end bits.
  }

  /// Return the position of the first one; return -1 if no ones in vector.
  int BitVector::FindOne() const {
    const size_t NUM_FIELDS = NumFields();
    size_t field_id = 0;
    while (field_id < NUM_FIELDS && bits[field_id]==0) field_id++;
    return (field_id < NUM_FIELDS) ?
      (int) (find_bit(bits[field_id]) + (field_id * FIELD_BITS))  :  -1;
  }

  /// Return the position of the first one after start_pos; return -1 if no ones in vector.
  /// You can loop through all 1-bit positions of a BitVector "bv" with:
  ///
  ///   for (int pos = bv.FindOne(); pos >= 0; pos = bv.FindOne(pos+1)) { ... }

  int BitVector::FindOne(const size_t start_pos) const {
    if (start_pos >= num_bits) return -1;            // If we're past the end, return fail.
    size_t field_id  = FieldID(start_pos);           // What field do we start in?
    const size_t field_pos = FieldPos(start_pos);    // What position in that field?

    // If there's a hit in a partial first field, return it.
    if (field_pos && (bits[field_id] & ~(MaskLow<field_t>(field_pos)))) {
      return (int) (find_bit(bits[field_id] & ~(MaskLow<field_t>(field_pos))) +
                    field_id * FIELD_BITS);
    }

    // Search other fields...
    const size_t NUM_FIELDS = NumFields();
    if (field_pos) field_id++;
    while (field_id < NUM_FIELDS && bits[field_id]==0) field_id++;
    return (field_id < NUM_FIELDS) ?
      (int) (find_bit(bits[field_id]) + (field_id * FIELD_BITS)) : -1;
  }

  /// Find the most-significant set-bit.
  int BitVector::FindMaxOne() const {
    // Find the max field with a one.
    size_t max_field = NumFields() - 1;
    while (max_field > 0 && bits[max_field] == 0) max_field--;

    // If there are no ones, return -1.
    if (bits[max_field] == 0) return -1;

    const field_t field = bits[max_field]; // Save a local copy of this field.
    field_t mask = (field_t) -1;           // Mask off the bits still under consideration.
    size_t offset = 0;                     // Indicate where the mask should be applied.
    size_t range = FIELD_BITS;             // Indicate how many bits are in the mask.

    while (range > 1) {
      // Cut the range in half and see if we need to adjust the offset.
      range /= 2;      // Cut range size in half
      mask >>= range;  // Cut the mask down.

      // Check the upper half of original range; if has a one shift new offset to there.
      if (field & (mask << (offset + range))) offset += range;
    }

    return (int) (max_field * FIELD_BITS + offset);
  }

  /// Return the position of the first one and change it to a zero.  Return -1 if no ones.
  int BitVector::PopOne() {
    const int out_bit = FindOne();
    if (out_bit >= 0) Clear((size_t) out_bit);
    return out_bit;
  }

  /// Return positions of all ones.
  emp::vector<size_t> BitVector::GetOnes() const {
    emp::vector<size_t> out_vals;
    GetOnes(out_vals);
    return out_vals;
  }

  /// Return positions of all ones using a specified type.
  template <typename T>
  emp::vector<T> & BitVector::GetOnes(emp::vector<T> & out_vals) const {
    // @CAO -- There are better ways to do this with bit tricks.
    out_vals.resize(CountOnes());
    T cur_pos = 0;
    for (T i = 0; i < num_bits; i++) {
      if (Get(i)) out_vals[cur_pos++] = i;
    }
    return out_vals;
  }

  /// Find the length of the longest continuous series of ones.
  size_t BitVector::LongestSegmentOnes() const {
    size_t length = 0;
    BitVector test_bits(*this);
    while(test_bits.Any()){
      ++length;
      test_bits.AND_SELF(test_bits<<1);
    }
    return length;
  }

  /// Return true if any ones are in common with another BitVector.
  bool BitVector::HasOverlap(const BitVector & in) const {
    const size_t num_fields = std::min(NumFields(), in.NumFields());
    for (size_t i = 0; i < num_fields; ++i) {
      // Short-circuit if we find any overlap.
      if (bits[i] & in.bits[i]) return true;
    }
    return false;
  }


  // -------------------------  Printing and string conversion -------------------------

  /// Convert this BitVector to a vector string [0 index on left]
  std::string BitVector::ToString() const {
    std::string out_string;
    out_string.reserve(num_bits);
    for (size_t i = 0; i < num_bits; ++i) out_string.push_back(GetAsChar(i));
    return out_string;
  }

  /// Convert this BitVector to a numerical string [0 index on right]
  std::string BitVector::ToBinaryString() const {
    std::string out_string;
    out_string.reserve(num_bits);
    for (size_t i = num_bits; i > 0; --i) out_string.push_back(GetAsChar(i-1));
    return out_string;
  }

  /// Convert this BitVector to a series of IDs
  std::string BitVector::ToIDString(const std::string & spacer) const {
    std::stringstream ss;
    PrintOneIDs(ss, spacer);
    return ss.str();
  }

  /// Convert this BitVector to a series of IDs with ranges condensed.
  std::string BitVector::ToRangeString(const std::string & spacer,
                                       const std::string & ranger) const
  {
    std::stringstream ss;
    PrintAsRange(ss, spacer, ranger);
    return ss.str();
  }

  /// Print a space between each field (or other provided spacer)
  void BitVector::PrintFields(std::ostream & out, const std::string & spacer) const {
    for (size_t i = num_bits-1; i < num_bits; i--) {
      out << Get(i);
      if (i && (i % FIELD_BITS == 0)) out << spacer;
    }
  }

  /// Print a space between each field (or other provided spacer)
  void BitVector::PrintDebug(std::ostream & out) const {
    for (size_t field = 0; field < NumFields(); field++) {
      for (size_t bit_id = 0; bit_id < FIELD_BITS; bit_id++) {
        bool bit = (FIELD_1 << bit_id) & bits[field];
        out << ( bit ? 1 : 0 );
      }
      out << " : " << field << std::endl;
    }
    size_t end_pos = NumEndBits();
    if (end_pos == 0) end_pos = FIELD_BITS;
    for (size_t i = 0; i < end_pos; i++) out << " ";
    out << "^" << std::endl;
  }

  /// Print the positions of all one bits, spaces are the default separator.
  void BitVector::PrintOneIDs(std::ostream & out, const std::string & spacer) const {
    bool started = false;
    for (size_t i = 0; i < num_bits; i++) {
      if (Get(i)) {
        if (started) out << spacer;
        out << i;
        started = true;
      }
    }
  }

  /// Print the ones in a range format.  E.g., 2-5,7,10-15
  void BitVector::PrintAsRange(std::ostream & out,
                    const std::string & spacer,
                    const std::string & ranger) const
  {
    emp::vector<size_t> ones = GetOnes();

    for (size_t pos = 0; pos < ones.size(); pos++) {
      if (pos) out << spacer;

      size_t start = ones[pos];
      while (pos+1 < ones.size() && ones[pos+1] == ones[pos]+1) pos++;
      size_t end = ones[pos];

      out << start;
      if (start != end) out << ranger << end;
    }
  }


  // -------------------------  Base Boolean-logic operations -------------------------

  /// Perform a Boolean NOT with this BitVector, store result here, and return this object.
  BitVector & BitVector::NOT_SELF() {
    const size_t NUM_FIELDS = NumFields();
    for (size_t i = 0; i < NUM_FIELDS; i++) bits[i] = ~bits[i];
    ClearExcessBits();
    return *this;
  }

  /// Perform a Boolean AND with this BitVector, store result here, and return this object.
  BitVector & BitVector::AND_SELF(const BitVector & bv2) {
    const size_t NUM_FIELDS = NumFields();
    for (size_t i = 0; i < NUM_FIELDS; i++) bits[i] = bits[i] & bv2.bits[i];
    return *this;
  }

  /// Perform a Boolean OR with this BitVector, store result here, and return this object.
  BitVector & BitVector::OR_SELF(const BitVector & bv2) {
    const size_t NUM_FIELDS = NumFields();
    for (size_t i = 0; i < NUM_FIELDS; i++) bits[i] = bits[i] | bv2.bits[i];
    return *this;
  }

  /// Perform a Boolean NAND with this BitVector, store result here, and return this object.
  BitVector & BitVector::NAND_SELF(const BitVector & bv2) {
    const size_t NUM_FIELDS = NumFields();
    for (size_t i = 0; i < NUM_FIELDS; i++) bits[i] = ~(bits[i] & bv2.bits[i]);
    ClearExcessBits();
    return *this;
  }

  /// Perform a Boolean NOR with this BitVector, store result here, and return this object.
  BitVector & BitVector::NOR_SELF(const BitVector & bv2) {
    const size_t NUM_FIELDS = NumFields();
    for (size_t i = 0; i < NUM_FIELDS; i++) bits[i] = ~(bits[i] | bv2.bits[i]);
    ClearExcessBits();
    return *this;
  }

  /// Perform a Boolean XOR with this BitVector, store result here, and return this object.
  BitVector & BitVector::XOR_SELF(const BitVector & bv2) {
    const size_t NUM_FIELDS = NumFields();
    for (size_t i = 0; i < NUM_FIELDS; i++) bits[i] = bits[i] ^ bv2.bits[i];
    return *this;
  }

  /// Perform a Boolean EQU with this BitVector, store result here, and return this object.
  BitVector & BitVector::EQU_SELF(const BitVector & bv2) {
    const size_t NUM_FIELDS = NumFields();
    for (size_t i = 0; i < NUM_FIELDS; i++) bits[i] = ~(bits[i] ^ bv2.bits[i]);
    ClearExcessBits();
    return *this;
  }

  /// Positive shifts go left and negative go right (0 does nothing); return result.
  BitVector BitVector::SHIFT(const int shift_size) const {
    BitVector out_bv(*this);
    if (shift_size > 0) out_bv.ShiftRight((size_t) shift_size);
    else if (shift_size < 0) out_bv.ShiftLeft((size_t) -shift_size);
    return out_bv;
  }

  /// Positive shifts go left and negative go right; store result here, and return this object.
  BitVector & BitVector::SHIFT_SELF(const int shift_size) {
    if (shift_size > 0) ShiftRight((size_t) shift_size);
    else if (shift_size < 0) ShiftLeft((size_t) -shift_size);
    return *this;
  }

  /// Reverse the order of bits in the bitset
  BitVector & BitVector::REVERSE_SELF() {
    // reverse bytes
    std::reverse( BytePtr().Raw(), BytePtr().Raw() + NumBytes() );

    // reverse each byte
    // adapted from https://stackoverflow.com/questions/2602823/in-c-c-whats-the-simplest-way-to-reverse-the-order-of-bits-in-a-byte
    for (size_t i = 0; i < NumBytes(); ++i) {
      unsigned char & b = BytePtr()[i];
      b = static_cast<unsigned char>( (b & 0xF0) >> 4 | (b & 0x0F) << 4 );
      b = static_cast<unsigned char>( (b & 0xCC) >> 2 | (b & 0x33) << 2 );
      b = static_cast<unsigned char>( (b & 0xAA) >> 1 | (b & 0x55) << 1 );
    }

    // shift out filler bits
    size_t filler_bits = num_bits % 8;
    if (filler_bits) {
      this->ShiftRight(8-filler_bits);
    }

    return *this;

  }

  /// Reverse order of bits in the bitset.
  BitVector BitVector::REVERSE() const {
    BitVector out_set(*this);
    return out_set.REVERSE_SELF();
  }


  /// Positive rotates go left and negative rotates go left (0 does nothing);
  /// return result.
  BitVector BitVector::ROTATE(const int rotate_size) const {
    BitVector out_set(*this);
    if (rotate_size > 0) out_set.RotateRight((field_t) rotate_size);
    else if (rotate_size < 0) out_set.RotateLeft((field_t) (-rotate_size));
    return out_set;
  }

  /// Positive rotates go right and negative rotates go left (0 does nothing);
  /// store result here, and return this object.
  BitVector & BitVector::ROTATE_SELF(const int rotate_size) {
    if (rotate_size > 0) RotateRight((field_t) rotate_size);
    else if (rotate_size < 0) RotateLeft((field_t) -rotate_size);
    return *this;
  }

  /// Helper: call ROTATE with negative number instead
  template<size_t shift_size_raw>
  BitVector & BitVector::ROTL_SELF() {
    constexpr size_t shift_size = shift_size_raw % num_bits;
    const size_t NUM_FIELDS = NumFields();
    const size_t LAST_FIELD = LastField();

    // special case: for exactly one field_t, try to go low level
    // adapted from https://stackoverflow.com/questions/776508/best-practices-for-circular-shift-rotate-operations-in-c
    if (NUM_FIELDS == 1) {
      field_t & n = bits[0];
      size_t c = shift_size;

<<<<<<< HEAD
      // mask necessary to surpress shift count overflow warnings
=======
      // mask necessary to suppress shift count overflow warnings
>>>>>>> 0678db47
      c &= FIELD_LOG2_MASK;
      n = (n<<c) | (n>>( (-(c+FIELD_BITS-num_bits)) & FIELD_LOG2_MASK ));

    } else {

      // note that we already modded shift_size by num_bits
      // so there's no need to mod by FIELD_SIZE here
      size_t field_shift = NumEndBits() ? (
        (shift_size + FIELD_BITS - NumEndBits()) / FIELD_BITS
      ) : (
        shift_size / FIELD_BITS
      );
      // if we field shift, we need to shift bits by (FIELD_BITS - NumEndBits())
      // more to account for the filler that gets pulled out of the middle
      size_t bit_shift = NumEndBits() && field_shift ? (
        (shift_size + FIELD_BITS - NumEndBits()) % FIELD_BITS
      ) : (
        shift_size % FIELD_BITS
      );
      size_t bit_overflow = FIELD_BITS - bit_shift;

      // if rotating more than field capacity, we need to rotate fields
      if (field_shift) {
        auto field_span = FieldSpan();
        std::rotate(
          field_span.rbegin(),
          field_span.rbegin()+static_cast<int>(field_shift),
          field_span.rend()
        );
      }

      // if necessary, shift filler bits out of the middle
      if (NumEndBits()) {
        const size_t filler_idx = (LAST_FIELD + field_shift) % NUM_FIELDS;
        for (size_t i = filler_idx + 1; i < NUM_FIELDS; ++i) {
          bits[i-1] |= bits[i] << NumEndBits();
          bits[i] >>= (FIELD_BITS - NumEndBits());
        }
      }

      // account for bit_shift
      if (bit_shift) {

        const field_t keystone = NumEndBits() ? (
          (bits[LAST_FIELD] << (FIELD_BITS - NumEndBits()))
          | (bits[NUM_FIELDS - 2] >> NumEndBits())
        ) : (
          bits[LAST_FIELD]
        );

        for (size_t i = LAST_FIELD; i > 0; --i) {
          bits[i] <<= bit_shift;
          bits[i] |= (bits[i-1] >> bit_overflow);
        }
        // Handle final field
        bits[0] <<= bit_shift;
        bits[0] |= keystone >> bit_overflow;

      }

    }

    ClearExcessBits();

    return *this;

  }


  /// Helper for calling ROTATE with positive number
  template<size_t shift_size_raw>
  BitVector & BitVector::ROTR_SELF() {
    const size_t shift_size = shift_size_raw % num_bits;
    const size_t NUM_FIELDS = NumFields();
    const size_t LAST_FIELD = LastField();

    // special case: for exactly one field_t, try to go low level
    // adapted from https://stackoverflow.com/questions/776508/best-practices-for-circular-shift-rotate-operations-in-c
    if (NUM_FIELDS == 1) {
      field_t & n = bits[0];
      size_t c = shift_size;

<<<<<<< HEAD
      // mask necessary to surpress shift count overflow warnings
=======
      // mask necessary to suppress shift count overflow warnings
>>>>>>> 0678db47
      c &= FIELD_LOG2_MASK;
      n = (n>>c) | (n<<( (num_bits-c) & FIELD_LOG2_MASK ));

    } else {

      field_t field_shift = (shift_size / FIELD_BITS) % NUM_FIELDS;
      size_t bit_shift = shift_size % FIELD_BITS;
      field_t bit_overflow = FIELD_BITS - bit_shift;

      // if rotating more than field capacity, we need to rotate fields
      if (field_shift) {
        auto field_span = FieldSpan();
        std::rotate(
          field_span.begin(),
          field_span.begin()+field_shift,
          field_span.end()
        );
      }

      // if necessary, shift filler bits out of the middle
      if (NumEndBits()) {
        size_t filler_idx = LAST_FIELD - field_shift;
        for (size_t i = filler_idx + 1; i < NUM_FIELDS; ++i) {
          bits[i-1] |= bits[i] << NumEndBits();
          bits[i] >>= (FIELD_BITS - NumEndBits());
        }
      }

      // account for bit_shift
      if (bit_shift) {

        const field_t keystone = NumEndBits() ? (
          bits[0] >> (FIELD_BITS - NumEndBits())
        ) : (
          bits[0]
        );

        if (NumEndBits()) {
          bits[LastField()] |= bits[0] << NumEndBits();
        }

        for (size_t i = 0; i < LAST_FIELD; ++i) {
          bits[i] >>= bit_shift;
          bits[i] |= (bits[i+1] << bit_overflow);
        }
        bits[LAST_FIELD] >>= bit_shift;
        bits[LAST_FIELD] |= keystone << bit_overflow;
      }
    }

    ClearExcessBits();

    return *this;

  }

  /// Addition of two Bitsets.
  /// Wraps if it overflows.
  /// Returns result.
  BitVector BitVector::ADD(const BitVector & set2) const{
    BitVector out_set(*this);
    return out_set.ADD_SELF(set2);
  }

  /// Addition of two Bitsets.
  /// Wraps if it overflows.
  /// Returns this object.
  BitVector & BitVector::ADD_SELF(const BitVector & set2) {
    bool carry = false;

    for (size_t i = 0; i < num_bits/FIELD_BITS; ++i) {
      field_t addend = set2.bits[i] + static_cast<field_t>(carry);
      carry = set2.bits[i] > addend;

      field_t sum = bits[i] + addend;
      carry |= bits[i] > sum;

      bits[i] = sum;
    }

    if (NumEndBits()) {
      bits[num_bits/FIELD_BITS] = (
        bits[num_bits/FIELD_BITS]
        + set2.bits[num_bits/FIELD_BITS]
        + static_cast<field_t>(carry)
      ) & EndMask();
    }

    return *this;
  }

  /// Subtraction of two Bitsets.
  /// Wraps around if it underflows.
  /// Returns result.
  BitVector BitVector::SUB(const BitVector & set2) const{
    BitVector out_set(*this);
    return out_set.SUB_SELF(set2);
  }

  /// Subtraction of two Bitsets.
  /// Wraps if it underflows.
  /// Returns this object.
  BitVector & BitVector::SUB_SELF(const BitVector & set2){

    bool carry = false;

    for (size_t i = 0; i < num_bits/FIELD_BITS; ++i) {
      field_t subtrahend = set2.bits[i] + static_cast<field_t>(carry);
      carry = set2.bits[i] > subtrahend;
      carry |= bits[i] < subtrahend;
      bits[i] -= subtrahend;
    }

    if (NumEndBits()) {
      bits[num_bits/FIELD_BITS] = (
        bits[num_bits/FIELD_BITS]
        - set2.bits[num_bits/FIELD_BITS]
        - static_cast<field_t>(carry)
      ) & EndMask();
    }

    return *this;
  }

}


// ---------------------- Implementations to work with standard library ----------------------

#ifndef DOXYGEN_SHOULD_SKIP_THIS
namespace std {
#endif // DOXYGEN_SHOULD_SKIP_THIS
  /// Hash function to allow BitVector to be used with maps and sets.
  /// This is added to the std namespace so that BitVectors can be used
  /// in data structures that require hashing (such as unordered_map)
  template <>
  struct hash<emp::old::BitVector> {
    std::size_t operator()(const emp::old::BitVector & bv) const {
      return bv.Hash();
    }
  };
#ifndef DOXYGEN_SHOULD_SKIP_THIS
}
#endif

#endif // #ifndef EMP_BITS_BITVECTOR_HPP_INCLUDE<|MERGE_RESOLUTION|>--- conflicted
+++ resolved
@@ -4,15 +4,7 @@
  *  date: 2016-2022.
 */
 /**
-<<<<<<< HEAD
- *  @note This file is part of Empirical, https://github.com/devosoft/Empirical
- *  @copyright Copyright (C) Michigan State University, MIT Software license; see doc/LICENSE.md
- *  @date 2016-2022.
- *
- *  @file BitVector.hpp
-=======
  *  @file
->>>>>>> 0678db47
  *  @brief A drop-in replacement for std::vector<bool>, with additional bitwise logic features.
  *  Status: RELEASE
  *
@@ -44,10 +36,7 @@
 #include <initializer_list>
 #include <iostream>
 #include <span>
-<<<<<<< HEAD
-=======
 #include <stddef.h>
->>>>>>> 0678db47
 
 #include "../base/assert.hpp"
 #include "../base/Ptr.hpp"
@@ -100,11 +89,7 @@
     /// A mask to cut off all of the final bits.
     [[nodiscard]] field_t EndMask() const { return MaskLow<field_t>(NumEndBits()); }
 
-<<<<<<< HEAD
-    /// How many felids do we need for the current set of bits?
-=======
     /// How many fields do we need for the current set of bits?
->>>>>>> 0678db47
     [[nodiscard]] size_t NumFields() const { return num_bits ? (1 + ((num_bits - 1) / FIELD_BITS)) : 0; }
 
     /// What is the ID of the last occupied field?
@@ -210,19 +195,6 @@
     inline ~BitVector();
 
     /// Assignment operator.
-<<<<<<< HEAD
-    BitVector & operator=(const BitVector & in) &;
-
-    /// Move operator.
-    BitVector & operator=(BitVector && in) &;
-
-    /// Assignment operator from a std::bitset.
-    template <size_t NUM_BITS>
-    BitVector & operator=(const std::bitset<NUM_BITS> & bitset) &;
-
-    /// Assignment operator from a string of '0's and '1's.
-    BitVector & operator=(const std::string & bitstring) &;
-=======
     inline BitVector & operator=(const BitVector & in) &;
 
     /// Move operator.
@@ -234,7 +206,6 @@
 
     /// Assignment operator from a string of '0's and '1's.
     inline BitVector & operator=(const std::string & bitstring) &;
->>>>>>> 0678db47
 
     /// Assignment operator from a literal string of '0's and '1's.
     BitVector & operator=(const char * bitstring) & { return operator=(std::string(bitstring)); }
@@ -261,11 +232,7 @@
     [[nodiscard]] double GetNumStates() const { return emp::Pow2(num_bits); }
 
     /// Retrieve the bit value from the specified index.
-<<<<<<< HEAD
-    [[nodiscard]] bool Get(size_t index) const;
-=======
     [[nodiscard]] inline bool Get(size_t index) const;
->>>>>>> 0678db47
 
     /// A safe version of Get() for indexing out of range. Useful for representing collections.
     [[nodiscard]] bool Has(size_t index) const { return (index < num_bits) ? Get(index) : false; }
@@ -337,13 +304,8 @@
                                  const size_t start_pos=0, size_t stop_pos=MAX_BITS);
 
     /// Set all bits randomly, with a given number of ones.
-<<<<<<< HEAD
-    BitVector & ChooseRandom(Random & random, const size_t target_ones,
-                             const size_t start_pos=0, size_t stop_pos=MAX_BITS);
-=======
     inline BitVector & ChooseRandom(Random & random, const size_t target_ones,
                                     const size_t start_pos=0, size_t stop_pos=MAX_BITS);
->>>>>>> 0678db47
 
     /// Flip random bits with a given probability.
     inline BitVector & FlipRandom(Random & random, const double p,
@@ -389,11 +351,7 @@
     // =========  Access Groups of bits  ========= //
 
     /// Retrieve the byte at the specified byte index.
-<<<<<<< HEAD
-    [[nodiscard]] uint8_t GetByte(size_t index) const;
-=======
     [[nodiscard]] inline uint8_t GetByte(size_t index) const;
->>>>>>> 0678db47
 
     /// Get a read-only view into the internal array used by BitVector.
     /// @return Read-only span of BitVector's bytes.
@@ -546,11 +504,6 @@
       return FindOne(static_cast<size_t>(start_pos));
     }
 
-    /// Special version of FindOne takes int; most common way to call.
-    [[nodiscard]] int FindOne(int start_pos) const {
-      return FindOne(static_cast<size_t>(start_pos));
-    }
-
     /// Deprecated version of FindOne().
     [[deprecated("Renamed to more accurate FindOne(start_pos)")]]
     [[nodiscard]] int FindBit(const size_t start_pos) const;
@@ -571,10 +524,6 @@
     /// Collect positions of ones in the provided vector (allows id type choice)
     template <typename T>
     inline emp::vector<T> & GetOnes(emp::vector<T> & out_vals) const;
-
-    /// Collect positions of ones in the provided vector (allows id type choice)
-    template <typename T>
-    emp::vector<T> & GetOnes(emp::vector<T> & out_vals) const;
 
     /// Find the length of the longest continuous series of ones.
     [[nodiscard]] inline size_t LongestSegmentOnes() const;
@@ -969,11 +918,7 @@
       field_t & n = bits[0];
       size_t c = shift_size;
 
-<<<<<<< HEAD
-      // Mask necessary to surpress shift count overflow warnings.
-=======
       // Mask necessary to suppress shift count overflow warnings.
->>>>>>> 0678db47
       c &= FIELD_LOG2_MASK;
       n = (n<<c) | (n>>( (-(c+FIELD_BITS-num_bits)) & FIELD_LOG2_MASK ));
     }
@@ -1050,11 +995,7 @@
       field_t & n = bits[0];
       size_t c = shift_size;
 
-<<<<<<< HEAD
-      // mask necessary to surpress shift count overflow warnings
-=======
       // mask necessary to suppress shift count overflow warnings
->>>>>>> 0678db47
       c &= FIELD_LOG2_MASK;
       n = (n>>c) | (n<<( (num_bits-c) & FIELD_LOG2_MASK ));
 
@@ -2164,11 +2105,7 @@
       field_t & n = bits[0];
       size_t c = shift_size;
 
-<<<<<<< HEAD
-      // mask necessary to surpress shift count overflow warnings
-=======
       // mask necessary to suppress shift count overflow warnings
->>>>>>> 0678db47
       c &= FIELD_LOG2_MASK;
       n = (n<<c) | (n>>( (-(c+FIELD_BITS-num_bits)) & FIELD_LOG2_MASK ));
 
@@ -2251,11 +2188,7 @@
       field_t & n = bits[0];
       size_t c = shift_size;
 
-<<<<<<< HEAD
-      // mask necessary to surpress shift count overflow warnings
-=======
       // mask necessary to suppress shift count overflow warnings
->>>>>>> 0678db47
       c &= FIELD_LOG2_MASK;
       n = (n>>c) | (n<<( (num_bits-c) & FIELD_LOG2_MASK ));
 
