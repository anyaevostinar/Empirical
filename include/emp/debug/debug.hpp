/*
 *  This file is part of Empirical, https://github.com/devosoft/Empirical
 *  Copyright (C) Michigan State University, MIT Software license; see doc/LICENSE.md
 *  date: 2015-2022
*/
/**
<<<<<<< HEAD
 *  @note This file is part of Empirical, https://github.com/devosoft/Empirical
 *  @copyright Copyright (C) Michigan State University, MIT Software license; see doc/LICENSE.md
 *  @date 2015-2022
 *
 *  @file debug.hpp
=======
 *  @file
>>>>>>> 0678db47
 *  @brief Basic tools for use in developing high-assurance code.
 *  @note Status: BETA
 */

#ifndef EMP_DEBUG_DEBUG_HPP_INCLUDE
#define EMP_DEBUG_DEBUG_HPP_INCLUDE

#include <iostream>
#include <set>
#include <string>
#include <type_traits>

#define EMP_DEBUG_PRINT(...) std::cout << "[" << #__VA_ARGS__ << "] = " << __VA_ARGS__ << std::endl

namespace emp {

  /// BlockRelease(true) will halt compilation if NDEBUG is on and EMP_NO_BLOCK is off.
  /// It is useful to include alongside debug code that you want to remember to remove when you
  /// are done debugging; it is automatically included with the emp_debug() function below.
  /// If you want to intentionally compile in release mode, make sure to define EMP_NO_BLOCK.
#ifdef NDEBUG
  #ifdef EMP_NO_BLOCK
    #define BlockRelease(BLOCK)
  #else
    #define BlockRelease(BLOCK) \\
      std::cerr << "Release block at " << __FILE___ << ", line " << __LINE__ << std::endl;\\
      static_assert(!BLOCK, "Release blocked due to debug material.")
  #endif
#else
  #define BlockRelease(BLOCK)
#endif

  /// The EMP_DEBUG macro executes its contents in debug mode, but otherwise ignores them.
  /// test_debug() can be used inside of an if-constexpr for code you want only in debug mode.
#ifdef NDEBUG
  #define EMP_DEBUG(...)
  constexpr bool test_debug() { return false; }
#else
  #define EMP_DEBUG(...) __VA_ARGS__
  constexpr bool test_debug() { return true; }
#endif

  template<typename... Ts>
  void emp_debug_print(Ts &&... args) {
    (std::cerr <<  ... << std::forward<Ts>(args));
    std::cerr << std::endl;
  }

  /// emp_debug() will print its contents as a message in debug mode and BLOCK release mode until
  /// it is removed.  It's a useful too for printing "Ping1", "Ping2", etc, but no forgetting to
  /// remove them.
  #define emp_debug(...) { BlockRelease(true); emp::emp_debug_print(__VA_ARGS__); }
}

#endif // #ifndef EMP_DEBUG_DEBUG_HPP_INCLUDE<|MERGE_RESOLUTION|>--- conflicted
+++ resolved
@@ -4,15 +4,7 @@
  *  date: 2015-2022
 */
 /**
-<<<<<<< HEAD
- *  @note This file is part of Empirical, https://github.com/devosoft/Empirical
- *  @copyright Copyright (C) Michigan State University, MIT Software license; see doc/LICENSE.md
- *  @date 2015-2022
- *
- *  @file debug.hpp
-=======
  *  @file
->>>>>>> 0678db47
  *  @brief Basic tools for use in developing high-assurance code.
  *  @note Status: BETA
  */
