/**
 *  @note This file is part of Empirical, https://github.com/devosoft/Empirical
 *  @copyright Copyright (C) Michigan State University, MIT Software license; see doc/LICENSE.md
 *  @date 2016-2020.
 *
 *  @file string_utils.hpp
 *  @brief Simple functions to manipulate strings.
 *  @note Status: RELEASE
 */


#ifndef EMP_STRING_UTILS_H
#define EMP_STRING_UTILS_H

#include <cstdio>
#include <functional>
#include <initializer_list>
#include <iostream>
#include <sstream>
#include <string>
#include <string_view>
#include <unordered_set>
#include <algorithm>
#include <iterator>
#include <limits>
<<<<<<< HEAD
#include <regex>
=======
#include <memory>
#include <numeric>
>>>>>>> af42d379

#include "../base/array.hpp"
#include "../base/assert.hpp"
#include "../base/Ptr.hpp"
#include "../base/vector.hpp"
#include "../meta/reflection.hpp"
#include "../meta/StringType.hpp"
#include "../meta/type_traits.hpp"

namespace emp {

  /// Return a const reference to an empty string.  This function is useful to implement other
  /// functions that need to return a const reference for efficiency, but also need a null response.

  static inline const std::string & empty_string() {
    static std::string empty = "";
    return empty;
  }

  /// Count the number of times a specific character appears in a string
  /// (a clean shortcut to std::count)
  static inline size_t count(const std::string & str, char c) {
    return (size_t) std::count(str.begin(), str.end(), c);
  }

  /// Convert a single chararcter to one that uses a proper escape sequence (in a string) if needed.
  static inline std::string to_escaped_string(char value) {
    // Start by quickly returning a string if it's easy.
    std::stringstream ss;
    if ( (value >= 40 && value < 91) || (value > 96 && value < 127)) {
      ss << value;
      return ss.str();
    }
    switch (value) {
    case '\0': return "\\0";
    case 1: return "\\001";
    case 2: return "\\002";
    case 3: return "\\003";
    case 4: return "\\004";
    case 5: return "\\005";
    case 6: return "\\006";
    case '\a': return "\\a";  // case  7 (audible bell)
    case '\b': return "\\b";  // case  8 (backspace)
    case '\t': return "\\t";  // case  9 (tab)
    case '\n': return "\\n";  // case 10 (newline)
    case '\v': return "\\v";  // case 11 (vertical tab)
    case '\f': return "\\f";  // case 12 (form feed - new page)
    case '\r': return "\\r";  // case 13 (carriage return)
    case 14: return "\\016";
    case 15: return "\\017";
    case 16: return "\\020";
    case 17: return "\\021";
    case 18: return "\\022";
    case 19: return "\\023";
    case 20: return "\\024";
    case 21: return "\\025";
    case 22: return "\\026";
    case 23: return "\\027";
    case 24: return "\\030";
    case 25: return "\\031";
    case 26: return "\\032";
    case 27: return "\\033";  // case 27 (ESC), sometimes \e
    case 28: return "\\034";
    case 29: return "\\035";
    case 30: return "\\036";
    case 31: return "\\037";

    case '\"': return "\\\"";  // case 34
    case '\'': return "\\\'";  // case 39
    case '\\': return "\\\\";  // case 92
    case 127: return "\\177";  // (delete)

    // case '\?': return "\\\?";
    default:
      ss << value;
      return ss.str();
    };
  }

  /// Convert a full string to one that uses proper escape sequences, as needed.
  static inline std::string to_escaped_string(const std::string & value) {
    std::stringstream ss;
    for (char c : value) { ss << to_escaped_string(c); }
    return ss.str();
  }

  /// Take a string and replace reserved HTML characters with character entities
  std::string to_web_safe_string(const std::string & value) {
    std::string web_safe = value;
    std::regex apm("[&]");
    std::regex open_brace("[<]");
    std::regex close_brace("[>]");
    std::regex single_quote("[']");
    std::regex double_quote("[\"]");

    web_safe = std::regex_replace(web_safe, apm, "&amp");
    web_safe = std::regex_replace(web_safe, open_brace, "&lt");
    web_safe = std::regex_replace(web_safe, close_brace, "&gt");
    web_safe = std::regex_replace(web_safe, single_quote, "&apos");
    web_safe = std::regex_replace(web_safe, double_quote, "&quot");

    return web_safe;
  }

  /// Take a value and convert it to a C++-style literal.
  template <typename T>
  inline
  typename std::enable_if<!emp::IsIterable<T>::value, std::string>::type to_literal(const T & value) {
    return std::to_string(value);
  }

  /// Take a char and convert it to a C++-style literal.
  static inline std::string to_literal(char value) {
    std::stringstream ss;
    ss << "'" << to_escaped_string(value) << "'";
    return ss.str();
  }

  /// Take a string and convert it to a C++-style literal.
  static inline std::string to_literal(const std::string & value) {
    // Add quotes to the ends and convert each character.
    std::stringstream ss;
    ss << "\"";
    for (char c : value) {
      ss << to_escaped_string(c);
    }
    ss << "\"";
    return ss.str();
  }

  /// Take any iterable value and convert it to a C++-style literal.
  template <typename T>
  inline
  typename std::enable_if<emp::IsIterable<T>::value, std::string>::type to_literal(const T & value) {
    std::stringstream ss;
    ss << "{ ";
    for (auto iter = std::begin( value ); iter != std::end( value ); ++iter) {
      if (iter != std::begin( value )) ss << " ";
      ss << emp::to_literal< std::decay_t<decltype(*iter)> >( *iter );
    }
    ss << " }";

    return ss.str();
  }

  /// Test if an input string is properly formated as a literal character.
  static inline char is_literal_char(const std::string & value) {
    // A literal char must beging with a single quote, contain a representation of a single
    // character, and end with a single quote.
    if (value.size() < 3) return false;
    if (value[0] != '\'' || value.back() != '\'') return false;

    // If there's only a single character in the quotes, it's USUALLY legal.
    if (value.size() == 3) {
      switch (value[1]) {
        case '\'':         // Can't be a single quote (must be escaped!)
        case '\\':         // Can't be a backslash (must be followed by something!)
          return false;
        default:
          return true;
      }
    }

    // If there are more characters, must be an escape sequence.
    if (value.size() == 4) {
      if (value[1] != '\\') return false;

      // Identify legal escape sequences.
      // @CAO Need more here!
      switch (value[2]) {
        case 'n':   // Newline
        case 'r':   // Return
        case 't':   // Tab
        case '0':   // Empty (character 0)
        case '\\':  // Backslash
        case '\'':  // Single quote
          return true;
        default:
          return false;
      }
    }

    // @CAO: Need to add special types of numerical escapes here (e.g., ascii codes!)

    // If we made it here without a problem, it must be correct!
    return true;
  }

  /// Convert a literal character representation to an actual string.
  /// (i.e., 'A', ';', or '\n')
  static inline char from_literal_char(const std::string & value) {
    emp_assert(is_literal_char(value));
    // Given the assert, we can assume the string DOES contain a literal representation,
    // and we just need to convert it.

    if (value.size() == 3) return value[1];
    if (value.size() == 4) {
      switch (value[2]) {
        case 'n': return '\n';   // Newline
        case 'r': return '\r';   // Return
        case 't': return '\t';   // Tab
        case '0': return '\0';   // Empty (character 0)
        case '\\': return '\\';  // Backslash
        case '\'': return '\'';  // Single quote
      }
    }

    // @CAO: Need to add special types of numerical escapes here (e.g., ascii codes!)

    // Problem!
    return '0';
  }

  /// Test if an input string is properly formated as a literal string.
  static inline char is_literal_string(const std::string & value) {
    // A literal string must begin and end with a double quote and contain only valid characters.
    if (value.size() < 2) return false;
    if (value[0] != '"' || value.back() != '"') return false;

    // Are all of the characters valid?
    for (size_t pos = 1; pos < value.size() - 1; pos++) {
      if (value[pos] == '"') return false;  // Cannot have a raw double-quote in the middle.
      if (value[pos] == '\\') {
        if (pos == value.size()-2) return false;  // Backslash must have char to escape.

        // Move to the next char and make sure it's legal to be escaped.
        // @CAO Expand on options!
        pos++;
        switch (value[pos]) {
          case 'n':   // Newline
          case 'r':   // Return
          case 't':   // Tab
          case '0':   // Empty (character 0)
          case '\\':  // Backslash
          case '\'':  // Single quote
            continue;
          default:
            return false;
        }
      }
    }

    // @CAO: Need to check special types of numerical escapes (e.g., ascii codes!)

    // If we made it here without a problem, it must be correct!
    return true;
  }

  /// Concatenate n copies of a string.
  inline std::string repeat( const std::string& value, const size_t n ) {
    const emp::vector<std::string> repeated( n, value );
    return std::accumulate(
      std::begin(repeated), std::end(repeated), std::string{}
    );
  }


  /// Convert a literal string representation to an actual string.
  static inline std::string from_literal_string(const std::string & value) {
    emp_assert(is_literal_string(value));
    // Given the assert, we can assume the string DOES contain a literal representation,
    // and we just need to convert it.

    std::string out_string;
    out_string.reserve(value.size()-2);  // Make a guess on final size.

    for (size_t pos = 1; pos < value.size() - 1; pos++) {
      // If we don't have an escaped character, just move it over.
      if (value[pos] != '\\') {
        out_string.push_back(value[pos]);
        continue;
      }

      // If we do have an escape character, convert it.
      pos++;

      switch (value[pos]) {
        case 'n': out_string.push_back('\n'); break;   // Newline
        case 'r': out_string.push_back('\r'); break;   // Return
        case 't': out_string.push_back('\t'); break;   // Tab
        case '0': out_string.push_back('\0'); break;   // Empty (character 0)
        case '\\': out_string.push_back('\\'); break;  // Backslash
        case '\'': out_string.push_back('\''); break;  // Single quote
        default:
          emp_assert(false, "unknown escape char used; probably need to update converter!");
      }
    }

    return out_string;
  }


  /// Convert a string to all uppercase.
  static inline std::string to_upper(std::string value) {
    constexpr int char_shift = 'a' - 'A';
    for (auto & x : value) {
      if (x >= 'a' && x <= 'z') x = (char) (x - char_shift);
    }
    return value;
  }

  /// Convert a string to all lowercase.
  static inline std::string to_lower(std::string value) {
    constexpr int char_shift = 'a' - 'A';
    for (auto & x : value) {
      if (x >= 'A' && x <= 'Z') x = (char) (x + char_shift);
    }
    return value;
  }

  /// Make first letter of each word upper case
  static inline std::string to_titlecase(std::string value) {
    constexpr int char_shift = 'a' - 'A';
    bool next_upper = true;
    for (size_t i = 0; i < value.size(); i++) {
      if (next_upper && value[i] >= 'a' && value[i] <= 'z') {
        value[i] = (char) (value[i] - char_shift);
      } else if (!next_upper && value[i] >= 'A' && value[i] <= 'Z') {
        value[i] = (char) (value[i] + char_shift);
      }

      next_upper = (value[i] == ' ');
    }
    return value;
  }

  /// Convert an integer to a roman numeral string.
  static inline std::string to_roman_numeral(int val, const std::string & prefix="") {
    std::string ret_string(prefix);
    if (val < 0) ret_string += to_roman_numeral(-val, "-");
    else if (val > 3999) { ; } // Out of bounds; return a blank;
    else if (val >= 1000) ret_string += to_roman_numeral(val - 1000, "M");
    else if (val >= 900) ret_string += to_roman_numeral(val - 900, "CM");
    else if (val >= 500) ret_string += to_roman_numeral(val - 500, "D");
    else if (val >= 400) ret_string += to_roman_numeral(val - 400, "CD");
    else if (val >= 100) ret_string += to_roman_numeral(val - 100, "C");
    else if (val >= 90) ret_string += to_roman_numeral(val - 90, "XC");
    else if (val >= 50) ret_string += to_roman_numeral(val - 50, "L");
    else if (val >= 40) ret_string += to_roman_numeral(val - 40, "XL");
    else if (val >= 10) ret_string += to_roman_numeral(val - 10, "X");
    else if (val == 9) ret_string += "IX";
    else if (val >= 5) ret_string += to_roman_numeral(val - 5, "V");
    else if (val == 4) ret_string += "IV";
    else if (val > 0) ret_string += to_roman_numeral(val - 1, "I");

    // else we already have it exactly and don't need to return anything.
    return ret_string;
  }


  /// Determine if a character is whitespace.
  inline bool is_whitespace(char test_char) {
    return (test_char == ' ' || test_char == '\n' || test_char == '\r' || test_char == '\t');
  }

  /// Determine if a character is an uppercase letter.
  inline bool is_upper_letter(char test_char) {
    return (test_char >= 'A' && test_char <= 'Z');
  }

  /// Determine if a character is a lowercase letter.
  inline bool is_lower_letter(char test_char) {
    return (test_char >= 'a' && test_char <= 'z');
  }

  /// Determine if a character is a letter of any kind.
  inline bool is_letter(char test_char) {
    return is_upper_letter(test_char) || is_lower_letter(test_char);
  }

  /// Determine if a character is a digit.
  inline bool is_digit(char test_char) {
    return (test_char >= '0' && test_char <= '9');
  }

  /// Determine if a character is a letter or digit.
  inline bool is_alphanumeric(char test_char) {
    return is_letter(test_char) || is_digit(test_char);
  }

  /// Determine if a character is a letter, digit, or underscore.
  inline bool is_idchar(char test_char) {
    return is_alphanumeric(test_char) || test_char == '_';
  }

  /// Determine if a character is in a set of characters (represented as a string)
  static inline bool is_one_of(char test_char, const std::string & char_set) {
    for (char x : char_set) if (test_char == x) return true;
    return false;
  }

  /// Determine if a string is composed only of a set of characters (represented as a string)
  static inline bool is_composed_of(const std::string & test_str, const std::string & char_set) {
    for (char x : test_str) if (!is_one_of(x, char_set)) return false;
    return true;
  }

  /// Determine if there is whitespace anywhere in a string.
  inline bool has_whitespace(const std::string & test_str) {
    for (char c : test_str) if (is_whitespace(c)) return true;
    return false;
  }

  /// Determine if there are any uppercase letters in a string.
  inline bool has_upper_letter(const std::string & test_str) {
    for (char c : test_str) if (is_upper_letter(c)) return true;
    return false;
  }

  /// Determine if there are any lowercase letters in a string.
  inline bool has_lower_letter(const std::string & test_str) {
    for (char c : test_str) if (is_lower_letter(c)) return true;
    return false;
  }

  /// Determine if there are any letters in a string.
  inline bool has_letter(const std::string & test_str) {
    for (char c : test_str) if (is_letter(c)) return true;
    return false;
  }

  /// Determine if there are any digits in a string.
  inline bool has_digit(const std::string & test_str) {
    for (char c : test_str) if (is_digit(c)) return true;
    return false;
  }

  /// Determine if there are only digits in a string.
  inline bool is_digits(const std::string & test_str) {
    // If string is empty, there are no digits.
    if (test_str.size() == 0) return false;

    // Otherwise return false if any character is not a digit.
    for (char c : test_str) if (!is_digit(c)) return false;
    return true;
  }

  /// Determine if there are any letters or digits anywhere in a string.
  inline bool has_alphanumeric(const std::string & test_str) {
    for (char c : test_str) if (is_alphanumeric(c)) return true;
    return false;
  }

  /// Determine if there are any letters or digits anywhere in a string.
  inline bool is_alphanumeric(const std::string & test_str) {
    for (char c : test_str) if (!is_alphanumeric(c)) return false;
    return true;
  }

  /// Determine if there are any letters, digit, or underscores anywhere in a string.
  inline bool has_idchar(const std::string & test_str) {
    for (char c : test_str) if (is_idchar(c)) return true;
    return false;
  }

  /// Determine if a specified set of characters appears anywhere in a string.
  static inline bool has_one_of(const std::string & test_str, const std::string & char_set) {
    for (char c : test_str) if (is_one_of(c, char_set)) return true;
    return false;
  }


  /// If no functions are provided to is_valid(), always return false as base case.
  inline bool is_valid(char test_char) { return false; }

  /// Determine if a character passes any of the test functions provided.
  template <typename... FUNS>
  inline bool is_valid(char test_char, std::function<bool(char)> fun1, FUNS... funs) {
    return fun1(test_char) || is_valid(test_char, funs...);
  }

  /// For a string to be valid, each character must pass at least one provided function.
  template <typename... FUNS>
  static inline bool is_valid(const std::string & test_str, FUNS... funs) {
    for (char x : test_str) if ( !is_valid(x, funs...) ) return false;
    return true;
  }


  /// Pop a segment from the beginning of a string as another string, shortening original.
  static inline std::string string_pop_fixed(std::string & in_string, std::size_t end_pos, size_t delim_size=0)
  {
    std::string out_string = "";
    if (end_pos == 0);                        // Not popping anything!
    else if (end_pos == std::string::npos) {  // Popping whole string.
      out_string = in_string;
      in_string = "";
    }
    else {
      out_string = in_string.substr(0, end_pos);  // Copy up to the deliminator for ouput
      in_string.erase(0, end_pos + delim_size);   // Delete output string AND deliminator
    }

    return out_string;
  }

  /// Get a segment from the beginning of a string as another string, leaving original untouched.
  static inline std::string string_get_range(const std::string & in_string, std::size_t start_pos,
                                             std::size_t end_pos) {
    if (end_pos == std::string::npos) end_pos = in_string.size() - start_pos;
    return in_string.substr(start_pos, end_pos);
  }

  /// Remove a prefix of the input string (up to a specified delimeter) and return it.  If the
  /// delimeter is not found, return the entire input string and clear it.
  inline std::string string_pop(std::string & in_string, const char delim=' ') {
    return string_pop_fixed(in_string, in_string.find(delim), 1);
  }

  /// Return a prefix of the input string (up to a specified delimeter), but do not modify it.
  /// If the delimeter is not found, return the entire input string.
  inline std::string string_get(const std::string & in_string, const char delim=' ', size_t start_pos=0) {
    return string_get_range(in_string, start_pos, in_string.find(delim, start_pos));
  }

  /// Remove a prefix of the input string (up to any of a specified set of delimeters) and
  /// return it.  If the delimeter is not found, return the entire input string and clear it.
  inline std::string string_pop(std::string & in_string, const std::string & delim_set) {
    return string_pop_fixed(in_string, in_string.find_first_of(delim_set), 1);
  }

  /// Return a prefix of the input string (up to any of a specified set of delimeters), but do not
  /// modify it. If the delimeter is not found, return the entire input string.
  inline std::string string_get(const std::string & in_string, const std::string & delim_set, size_t start_pos=0) {
    return string_get_range(in_string, start_pos, in_string.find_first_of(delim_set, start_pos));
  }

  /// Remove a prefix of a string, up to the first whitespace, and return it.
  inline std::string string_pop_word(std::string & in_string) {
    // Whitespace = ' ' '\n' '\r' or '\t'
    return string_pop(in_string, " \n\r\t");
  }

  /// Return a prefix of a string, up to the first whitespace (do not modify the original string)
  inline std::string string_get_word(const std::string & in_string, size_t start_pos=0) {
    // Whitespace = ' ' '\n' '\r' or '\t'
    return string_get(in_string, " \n\r\t", start_pos);
  }

  /// Remove a prefix of a string, up to the first newline, and return it.
  inline std::string string_pop_line(std::string & in_string) {
    return string_pop(in_string, '\n');
  }

  /// Return a prefix of a string, up to the first newline (do not modify the original string)
  inline std::string string_get_line(const std::string & in_string, size_t start_pos=0) {
    return string_get(in_string, '\n', start_pos);
  }

  /// Remove all whitespace at the beginning of a string.  Return the whitespace removed.
  inline std::string left_justify(std::string & in_string) {
    return string_pop_fixed(in_string, in_string.find_first_not_of(" \n\r\t"));
  }

  /// Remove all whitespace at the end of a string.
  inline void right_justify(std::string & in_string) {
    // @CAO *very* inefficient at the moment.
    while (is_whitespace(in_string.back())) in_string.pop_back();
  }

  /// Remove instances of characters from file.
  static inline void remove_chars(std::string & in_string, std::string chars) {
    size_t cur_pos = 0;
    for (size_t i = 0; i < in_string.size(); i++) {
      if (is_one_of(in_string[i], chars)) continue;
      in_string[cur_pos++] = in_string[i];
    }
    in_string.resize(cur_pos);
  }

  /// Every time one or more whitespace characters appear replace them with a single space.
  static inline void compress_whitespace(std::string & in_string) {
    const size_t strlen = in_string.size();
    bool last_whitespace = true;          // Remove whitespace from beginning of line.
    size_t pos = 0;

    for (size_t i = 0; i < strlen; i++) {
      if (is_whitespace(in_string[i])) {  // This char is whitespace
        if (last_whitespace) continue;
        in_string[pos++] = ' ';
        last_whitespace = true;
      }
      else {  // Not whitespace
        in_string[pos++] = in_string[i];
        last_whitespace = false;
      }
    }

    if (pos && last_whitespace) pos--;   // If the end of the line is whitespace, remove it.

    in_string.resize(pos);
  }

  /// Remove all whitespace from anywhere within a string.
  static inline void remove_whitespace(std::string & in_string) {
    const size_t strlen = in_string.size();
    size_t pos = 0;

    for (size_t i = 0; i < strlen; i++) {
      if (is_whitespace(in_string[i])) continue;
      in_string[pos++] = in_string[i];
    }

    in_string.resize(pos);
  }

  /// Remove all characters from a string except letters, numbers, and whitespace.
  static inline void remove_punctuation(std::string & in_string) {
    const size_t strlen = in_string.size();
    size_t pos = 0;

    for (size_t i = 0; i < strlen; i++) {
      const char cur_char = in_string[i];
      if (is_alphanumeric(cur_char) || is_whitespace(cur_char)) {
        in_string[pos++] = cur_char;
      }
    }

    in_string.resize(pos);
  }

  /// Make a string safe(r)
  static inline std::string slugify(const std::string & in_string) {
    //TODO handle complicated unicode strings
    std::string res = to_lower(in_string);
    remove_punctuation(res);
    compress_whitespace(res);
    std::transform(res.begin(), res.end(), res.begin(), [](char ch) {
      return (ch == ' ') ? '-' : ch;
    });
    return res;
  }

  /// Provide a string_view on a given string
  static inline std::string_view view_string(const std::string_view & str) {
    return std::string_view(str);
  }

  /// Provide a string_view on a string from a given starting point.
  static inline std::string_view view_string(const std::string_view & str, size_t start) {
    emp_assert(start <= str.size());
    return str.substr(start, str.size() - start);
  }

  /// Provide a string_view on a string from a starting point with a given size.
  static inline std::string_view view_string(const std::string_view & str,
                                             size_t start,
                                             size_t npos) {
    emp_assert(start + npos <= str.size());
    return str.substr(start, npos);
  }

  /// Provide a string_view on a string from the beginning to a given size.
  static inline std::string_view view_string_front(const std::string_view & str,
                                                   size_t npos) {
    emp_assert(npos <= str.size());
    return str.substr(0, npos);
  }

  /// Provide a string_view on a string from a starting point with a given size.
  static inline std::string_view view_string_back(const std::string_view & str,
                                                  size_t npos) {
    emp_assert(npos <= str.size());
    return str.substr(str.size() - npos, npos);
  }

  /// Provide a string_view on a string from a starting point to an ending point.
  static inline std::string_view view_string_range(const std::string_view & str,
                                                   size_t start,
                                                   size_t end) {
    emp_assert(start <= end);
    emp_assert(end <= str.size());
    return str.substr(start, end - start);
  }

  /// Return a view of the prefix of the input string up to a specified delimeter.
  /// If the delimeter is not found, return the entire input string.
  static inline std::string_view view_string_to(const std::string_view & in_string,
                                                const char delim,
                                                size_t start_pos=0) {
    const size_t in_size = in_string.size();
    size_t end_pos = start_pos;
    while (end_pos < in_size && in_string[end_pos] != delim) end_pos++;
    return view_string_range(in_string, start_pos, end_pos);
  }

  /// Cut up a string based on the provided delimiter; fill them in to the provided vector.
  /// @in_string operand
  /// @out_set destination
  /// @delim delimiter to split on
  /// @max_split defines the maximum number of splits
  static inline void slice(
    const std::string_view & in_string,
    emp::vector<std::string> & out_set,
    const char delim='\n',
    const size_t max_split=std::numeric_limits<size_t>::max()
  ) {
    const size_t test_size = in_string.size();

    // Count produced strings
    size_t out_count = 0;
    size_t pos = 0;
    while (pos < test_size && out_count <= max_split) {
      while (pos < test_size && in_string[pos] != delim) pos++;
      pos++; // Skip over deliminator
      out_count++;  // Increment for each delim plus once at the end (so once if no delims).
    }

    // And copy over the strings
    out_set.resize(out_count);
    pos = 0;
    size_t string_id = 0;
    while (pos < test_size) {
      out_set[string_id] = "";
      while (
        pos < test_size
        && (in_string[pos] != delim || string_id == out_count - 1)
      ) {
        out_set[string_id] += in_string[pos];
        pos++;
      }
      pos++;        // Skip over any final deliminator
      string_id++;  // Move to the next sub-string.
    }

  }

  /// Slice a string without passing in result vector (may be less efficient).
  /// @in_string operand
  /// @delim delimiter to split on
  /// @max_split defines the maximum number of splits
  static inline emp::vector<std::string> slice(
    const std::string_view & in_string,
    const char delim='\n',
    const size_t max_split=std::numeric_limits<size_t>::max()
  ) {
    emp::vector<std::string> result;
    slice(in_string, result, delim, max_split);
    return result;
  }

  /// Create a set of string_views based on the provided delimitor; fill them in to the provided vector.
  static inline void view_slices(const std::string_view & in_string,
                                 emp::vector<std::string_view> & out_set,
                                 char delim='\n') {
    const size_t in_size = in_string.size();
    out_set.resize(0);

    size_t pos = 0;
    while (pos < in_size) {
      out_set.push_back( view_string_to(in_string, delim, pos) );
      pos += out_set.back().size() + 1;
    }

  }

  /// Slice a string without passing in result vector (may be less efficient).
  static inline emp::vector<std::string_view> view_slices(const std::string_view & in_string,
                                                          char delim='\n') {
    emp::vector<std::string_view> result;
    view_slices(in_string, result, delim);
    return result;
  }

  /// @cond TEMPLATES

  // The next functions are not efficient, but they will take any number of inputs and
  // dynamically convert them all into a single, concatanated string.

  /// Setup emp::ToString declarations for built-in types.
  template <typename T, size_t N> inline std::string ToString(const emp::array<T,N> & container);
  template <typename... Ts> inline std::string ToString(const emp::vector<Ts...> & container);

  /// Join a container of strings with a delimiter.
  /// Adapted fromhttps://stackoverflow.com/questions/5288396/c-ostream-out-manipulation/5289170#5289170
  template <typename Range, typename Value = typename Range::value_type>
  std::string join_on(
    Range const& elements,
    const char *const delimiter
  ) {
    std::ostringstream os;
    auto b = std::begin(elements), e = std::end(elements);

    if (b != e) {
        std::copy(b, std::prev(e), std::ostream_iterator<Value>(os, delimiter));
        b = std::prev(e);
    }
    if (b != e) {
        os << *b;
    }

    return os.str();
  }


  namespace internal {
    // If the item passed in has a ToString(), always use it.
    template <typename T>
    decltype(std::declval<T>().ToString()) to_stream_item(const T & in, bool) {
      return in.ToString();
    }

    // Otherwise, if emp::ToString(x) is defined for x, use it.
    template <typename T>
    auto to_stream_item(const T & in, int) -> decltype(emp::ToString(in)) {
      return emp::ToString(in);
    }

    // If neither works, just assume stream operator will handle things...
    // @CAO: Technically we can detect this to give a more informative error...
    template <typename T> const T & to_stream_item(const T & in, ...) { return in; }

  }

  /// @endcond


  /// This function does its very best to convert anything it gets to a string. Takes any number
  /// of arguments and returns a single string containing all of them concatenated.  Any objects
  /// that can go through a stringstream, have a ToString() memember functon, or are defined to
  /// be passed into emp::ToString(x) will work correctly.
  template <typename... Ts>
  inline std::string to_string(const Ts &... values) {
    std::stringstream ss;
    (ss << ... << internal::to_stream_item(values, true));
    return ss.str();
  }

  /// Setup emp::ToString to work on arrays.
  template <typename T, size_t N>
  inline std::string ToString(const emp::array<T,N> & container) {
    std::stringstream ss;
    ss << "[ ";
    for (const auto & el : container) {
      ss << to_string(el);
      ss << " ";
    }
    ss << "]";
    return ss.str();
  }

  /// Setup emp::ToString to work on vectors.
  template <typename... Ts>
  inline std::string ToString(const emp::vector<Ts...> & container) {
    std::stringstream ss;
    ss << "[ ";
    for (const auto & el : container) {
      ss << to_string(el);
      ss << " ";
    }
    ss << "]";
    return ss.str();
  }

  /// This function tries to convert a string into any type you're looking for...  You just
  /// need to specify the out type as the template argument.
  template <typename T>
  inline T from_string(const std::string & str) {
    std::stringstream ss;
    ss << str;
    T out_val;
    ss >> out_val;
    return out_val;
  }

  namespace internal {
    static inline void _from_string(std::stringstream &) { ; }

    template <typename T, typename... Ts>
    void _from_string(std::stringstream & ss, T & arg1, Ts... extra_args) {
      ss >> arg1;
      _from_string(ss, extra_args...);
    }
  }

  /// The from_string() function can also take multiple args instead of a return.
  template <typename... Ts>
  inline void from_string(const std::string & str, Ts &... args) {
    std::stringstream ss;
    ss << str;
    internal::_from_string(ss, args...);
  }

  /// The from_strings() function takes a vector of strings and convets them into a vector
  /// of the appropriate type.
  template <typename T>
  inline emp::vector<T> from_strings(const emp::vector<std::string> & string_v) {
    emp::vector<T> vals(string_v.size());
    for (size_t i = 0; i < string_v.size(); i++) {
      vals[i] = from_string<T>(string_v[i]);
    }
    return vals;
  }

  /// This function tries to convert a string_view into any other type...  You must
  /// need to specify the out type as the template argument.
  template <typename T>
  inline T from_string(std::string_view str) {
    std::stringstream ss;
    ss << str;
    T out_val;
    ss >> out_val;
    return out_val;
  }

<<<<<<< HEAD
  /**
   * This function returns the values in a vector as a string separated
   * by a given delimeter.
   * 
   * @param v a vector
   * @param join_str delimeter
   * @return string of vector values
   */
=======
>>>>>>> af42d379
  template <typename T>
  inline std::string join(const emp::vector<T> & v, std::string join_str) {

    if (v.size() == 0) {
      return "";
    } else if (v.size() == 1) {
      return to_string(v[0]);
    } else {
      std::stringstream res;
      res << v[0];
      for (size_t i = 1; i < v.size(); i++) {
        res << join_str;
        res << to_string(v[i]);
      }
      return res.str();
    }
  }


  // -------- Functions that operate on VECTORS of strings --------

  using string_vec_t = emp::vector<std::string>;

  /// Convert a vector of strings to an English list, such as "one, two, three, and four."
  static inline std::string to_english_list(const string_vec_t & strings) {
    // If there are no input strings, return an empty string.
    if (strings.size() == 0) { return ""; }

    // If there is one string provided, return it by itself.
    if (strings.size() == 1) { return strings[0]; }

    // If two strings are provided, link them by an "and".
    if (strings.size() == 2) { return to_string(strings[0], " and ", strings[1]); }

    // If MORE than two strings are provided, list the first n-1 followed by commas, ending
    // with an "and" before the final one.
    std::string out_str;
    for (size_t i = 0; i < strings.size(); i++) {
      if (i) {
        out_str += ", ";
        if (i == strings.size()-1) out_str += "and ";
      }
      out_str += strings[i];
    }

    return out_str;
  }


  /// Transform all strings in a vector.
  static inline string_vec_t transform_strings(const string_vec_t & in_strings,
                                               std::function<std::string(const std::string &)> fun) {
    string_vec_t out_strings(in_strings.size());
    for (size_t i = 0; i < in_strings.size(); i++) {
      out_strings[i] = fun(in_strings[i]);
    }
    return out_strings;
  }

  /// Put all strings provided in quotes (Like 'this'), pre- and post-fixing another string if
  /// provided.
  static inline string_vec_t quote_strings(const string_vec_t & in_strings,
                                           const std::string quote="'") {
    return transform_strings(in_strings, [quote](const std::string & str) {
      return to_string(quote, str, quote);
    });
  }

  /// Pre-pend and post-pend specified sequences to all strings provided.
  static inline string_vec_t quote_strings(const string_vec_t & in_strings,
                                           const std::string open_quote,
                                           const std::string close_quote) {
    return transform_strings(in_strings, [open_quote, close_quote](const std::string & str) {
      return to_string(open_quote, str, close_quote);
    });
  }

  /// Take a vector of strings, put them in quotes, and then transform it into an English list.
  static inline std::string to_quoted_list(const string_vec_t & in_strings,
                                           const std::string quote="'") {
    return to_english_list(quote_strings(in_strings, quote));
  }


  /// Apply sprintf-like formatting to a string.
  /// See https://en.cppreference.com/w/cpp/io/c/fprintf.
  /// Adapted from https://stackoverflow.com/a/26221725.
  template<typename... Args>
  std::string format_string( const std::string& format, Args... args ) {

    #pragma GCC diagnostic push
    #pragma GCC diagnostic ignored "-Wformat-security"

    // Extra space for '\0'
    const size_t size = std::snprintf(nullptr, 0, format.c_str(), args...) + 1;
    emp_assert( size >= 0 );

    emp::vector<char> buf( size );
    std::snprintf( buf.data(), size, format.c_str(), args... );

     // We don't want the '\0' inside
    return std::string( buf.data(), buf.data() + size - 1 );

    #pragma GCC diagnostic pop

  }

}

#endif<|MERGE_RESOLUTION|>--- conflicted
+++ resolved
@@ -23,12 +23,9 @@
 #include <algorithm>
 #include <iterator>
 #include <limits>
-<<<<<<< HEAD
 #include <regex>
-=======
 #include <memory>
 #include <numeric>
->>>>>>> af42d379
 
 #include "../base/array.hpp"
 #include "../base/assert.hpp"
@@ -934,17 +931,14 @@
     return out_val;
   }
 
-<<<<<<< HEAD
   /**
    * This function returns the values in a vector as a string separated
    * by a given delimeter.
-   * 
+   *
    * @param v a vector
    * @param join_str delimeter
    * @return string of vector values
    */
-=======
->>>>>>> af42d379
   template <typename T>
   inline std::string join(const emp::vector<T> & v, std::string join_str) {
 
