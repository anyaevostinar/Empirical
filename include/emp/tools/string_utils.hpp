--- conflicted
+++ resolved
@@ -1,225 +1,12 @@
 /*
  *  This file is part of Empirical, https://github.com/devosoft/Empirical
  *  Copyright (C) Michigan State University, MIT Software license; see doc/LICENSE.md
- *  date: 2016-2021.
+ *  date: 2016-2023.
 */
 /**
-<<<<<<< HEAD
- *  @note This file is part of Empirical, https://github.com/devosoft/Empirical
- *  @copyright Copyright (C) Michigan State University, MIT Software license; see doc/LICENSE.md
- *  @date 2016-2023.
- *
- *  @file string_utils.hpp
- *  @brief Simple functions to manipulate strings.
- *  @note Status: RELEASE
- *
- *  Available Functions
- *    const std::string & empty_string() - Reference to an empty string for null returns
- *
- *    -- CLASSIFICATION --
- *    size_t count(const std::string & str, char c)    - Count the occurrences of c in str.
- *    bool is_literal_char(const std::string & value)
- *    bool is_literal_string(const std::string & value, type="\"")
- *    bool is_composed_of(const std::string & test_str, const std::string & char_set)
- *    bool is_digits(const std::string & test_str)
- *    bool is_number(const std::string & test_str)
- *    bool is_alphanumeric(const std::string & test_str)
- *    bool is_whitespace(const std::string & test_str)
- *    bool is_valid(const std::string & test_str, FUNS... funs)
- *    bool has_whitespace(const std::string & test_str)
- *    bool has_nonwhitespace(const std::string & test_str)
- *    bool has_upper_letter(const std::string & test_str)
- *    bool has_lower_letter(const std::string & test_str)
- *    bool has_letter(const std::string & test_str)
- *    bool has_digit(const std::string & test_str)
- *    bool has_alphanumeric(const std::string & test_str)
- *    bool has_one_of(const std::string & test_str, const std::string & char_set)
- *    bool has_prefix(const std::string & in_string, const std::string & prefix)
- *    bool has_char_at(const std::string & str, char c, size_t pos)
- *    bool has_one_of_at(const std::string & str, const std::string & opts, size_t pos)
- *    bool has_digit_at(const std::string & str, size_t pos)
- *    bool has_letter_at(const std::string & str, size_t pos)
- *
- *    -- SEARCHING --
- *    size_t find_quote_match(std::string_view in_string, size_t start_pos=0)
- *    size_t find_paren_match(std::string_view in_string, size_t start_pos=0,
- *                            bool skip_quotes=true)
- *    size_t find_match(std::string_view in_string, size_t start_pos=0, bool skip_quotes=true)
- *    size_t find(std::string_view in_string, std::string target, size_t start_pos,
- *                bool skip_quotes=false, bool skip_parens=false, bool skip_braces=false,
- *                bool skip_brackets=false)
- *    void find_all(std::string_view in_string, char target, emp::vector<size_t> & results,
- *                bool skip_quotes=false, bool skip_parens=false, bool skip_braces=false,
- *                bool skip_brackets=false)
- *    emp::vector<size_t> find_all(std::string_view in_string, char target, bool skip_quotes=false
- *      bool skip_parens=false, bool skip_braces=false, bool skip_brackets=false)
- *    size_t find_any_of(const std::string & test_str, std::string... tests)
- *    size_t find_any_of(const std::string & test_str, size_t start_pos, std::string... tests)
- *    size_t find_id(std::string_view in_string, std::string target, size_t start_pos,
- *      bool skip_quotes=true, bool skip_parens=false, bool skip_braces=false, bool skip_brackets=false)
- *    size_t find_non_whitespace(std::string_view in_string, size_t start_pos)
- *
- *    -- FORMATTING --
- *    std::string to_escaped_string(char value)
- *    std::string to_escaped_string(const std::string & value)
- *    std::string to_web_safe_string(const std::string & value)
- *    template<bool encode_space=false> std::string url_encode(const std::string &value)
- *    template<bool decode_plus=false> std::string url_decode(const std::string& str)
- *    std::string to_literal(...)
- *    char from_literal_char(const std::string & value)
- *    std::string from_literal_string(const std::string & value)
- *    std::string to_upper(std::string value)
- *    std::string to_lower(std::string value)
- *    std::string to_titlecase(std::string value)
- *    std::string to_roman_numeral(int val, const std::string & prefix="")
- *    void trim_whitespace(std::string & in_string)
- *    void compress_whitespace(std::string & in_string)
- *    void remove_whitespace(std::string & in_string)
- *    void remove_punctuation(std::string & in_string)
- *    std::string slugify(const std::string & in_string)
- *    std::string combine_strings(const string_vec_t & strings, std::string spacer=" ")
- *    std::string to_english_list(const string_vec_t & strings)
- *    string_vec_t transform_strings(const string_vec_t & in_strings,
- *                                   std::function<std::string(const std::string &)> fun)
- *    string_vec_t quote_strings(const string_vec_t & in_strings, const std::string quote="'")
- *    string_vec_t quote_strings(const string_vec_t & in_strings, const std::string open_quote,
- *                               const std::string close_quote)
- *    to_quoted_list(const string_vec_t & in_strings, const std::string quote="'")
- *    std::string format_string( const std::string& format, Args... args )
- *    std::string replace_vars( const std::string& base, const MAP_T & map )
- *    std::string replace_macro( const std:string &in_string, std::string macro_name,
- *                               string(string) fun, bool skip_quotes=true)
- *
- *    -- EXTRACTIONS and CROPPING --
- *    void remove_chars(std::string & in_string, std::string chars)
- *    bool string_pop_if_char(std::string & in_string, char c)
- *    std::string string_pop_fixed(std::string & in_string, std::size_t end_pos,
- *                                 size_t delim_size=0)
- *    std::string string_get_range(const std::string & in_string, std::size_t start_pos,
- *                                 std::size_t end_pos)
- *    std::string string_pop(std::string & in_string, const char delim=' ')
- *    std::string string_get(const std::string & in_string, const char delim=' ',
- *                           size_t start_pos=0)
- *    std::string string_pop(std::string & in_string, const std::string & delim_set)
- *    std::string string_get_to(const std::string & in_string, const std::string & delim=" ")
- *    std::string string_pop_to(std::string & in_string, const std::string & delim=" ",
- *      size_t start_pos=0, bool skip_quotes=false, bool skip_parens=false,
- *      bool skip_braces=false, bool skip_brackets=false)
- *    std::string string_get(const std::string & in_string, const std::string & delim_set,
- *                           size_t start_pos=0)
- *    std::string string_pop_word(std::string & in_string)
- *    std::string string_get_word(const std::string & in_string, size_t start_pos=0)
- *    std::string string_pop_line(std::string & in_string)
- *    std::string string_get_line(const std::string & in_string, size_t start_pos=0)
- *    std::string string_pop_quote(std::string & in_string)
- *    size_t string_pop_uint(std::string & in_string)
- *    size_t string_get_uint(const std::string & in_string)
- *    std::string left_justify(std::string & in_string)
- *    void right_justify(std::string & in_string)
- *    void justify(std::string & in_string)
- *
- *    -- STRING_VIEW HELPERS --
- *    std::string_view view_string(const std::string_view & str)
- *    std::string_view view_string(const std::string_view & str, size_t start)
- *    std::string_view view_string(const std::string_view & str, size_t start, size_t npos)
- *    std::string_view view_string_front(const std::string_view & str, size_t npos)
- *    std::string_view view_string_back(const std::string_view & str, size_t npos)
- *    std::string_view view_string_range(const std::string_view & str, size_t start, size_t end)
- *    std::string_view view_string_to(const std::string_view & in_string, const char delim,
- *                                    size_t start_pos=0)
- *
- *    -- OTHER MANIPULATIONS --
- *    std::string pad_front(const std::string & in_string, char padding, size_t target_size)
- *    std::string pad_back(const std::string & in_string, char padding, size_t target_size)
- *    std::string repeat(const std::string& value, const size_t n)
- *    void slice(const std::string_view & in_string, emp::vector<std::string> & out_set,
- *               const char delim='\n', [size_t max_split], bool keep_quotes=false,
- *               bool keep_parens=false, bool keep_braces=false, bool kee_brackets=false)
- *    emp::vector<std::string>
- *      slice(const std::string_view & in_string, const char delim='\n', [size_t max_split],
- *            bool keep_quotes=false, bool keep_parens=false, bool keep_braces=false,
- *            bool keep_brackets=false)
- *    void view_slices(const std::string_view & in_string, emp::vector<std::string_view> & out_set,
- *                     char delim='\n', bool keep_quotes=false, bool keep_parens=false,
- *                     bool keep_braces=false, bool keep_brackets=false)
- *    emp::vector<std::string_view>
- *      view_slices(const std::string_view & in_string, char delim='\n',
- *                  bool keep_quotes=false, bool keep_parens=false,
- *                  bool keep_braces=false, bool keep_brackets=false)
- *    std::map<std::string, std::string>
- *      slice_assign(const std::string_view & in_string, const char delim=',',
- *                   std::string assign="=", [size_t max_split], bool trim_whitespace=true,
- *                   bool keep_quotes=true, bool keep_parens=true, bool keep_braces=true,
- *                   bool keep_brackets=true)
- *    emp::vector<std::string_view> ViewCSV(const std::string_view & csv_line)
- *    std::string_view
- *      ViewNestedBlock(std::string_view str, const std::string symbols="()", size_t start=0)
- *    std::string to_string(...)
- *    void from_string(const std::string & str, ...)
- *    std::string join(const emp::vector<T> & v, std::string join_str)
- *
- *    -- ANSI TOOLS --
- *    char ANSI_ESC()
- *    std::string ANSI_Reset()
- *    std::string ANSI_Bold()
- *    std::string ANSI_Faint()
- *    std::string ANSI_Italic()
- *    std::string ANSI_Underline()
- *    std::string ANSI_SlowBlink()
- *    std::string ANSI_Blink()
- *    std::string ANSI_Reverse()
- *    std::string ANSI_Strike()
- *    std::string ANSI_NoBold()
- *    std::string ANSI_NoItalic()
- *    std::string ANSI_NoUnderline()
- *    std::string ANSI_NoBlink()
- *    std::string ANSI_NoReverse()
- *    std::string ANSI_Black()
- *    std::string ANSI_Red()
- *    std::string ANSI_Green()
- *    std::string ANSI_Yellow()
- *    std::string ANSI_Blue()
- *    std::string ANSI_Magenta()
- *    std::string ANSI_Cyan()
- *    std::string ANSI_White()
- *    std::string ANSI_DefaultColor()
- *    std::string ANSI_BlackBG()
- *    std::string ANSI_RedBG()
- *    std::string ANSI_GreenBG()
- *    std::string ANSI_YellowBG()
- *    std::string ANSI_BlueBG()
- *    std::string ANSI_MagentaBG()
- *    std::string ANSI_CyanBG()
- *    std::string ANSI_WhiteBG()
- *    std::string ANSI_DefaultBGColor()
- *    std::string ANSI_BrightBlack()
- *    std::string ANSI_BrightRed()
- *    std::string ANSI_BrightGreen()
- *    std::string ANSI_BrightYellow()
- *    std::string ANSI_BrightBlue()
- *    std::string ANSI_BrightMagenta()
- *    std::string ANSI_BrightCyan()
- *    std::string ANSI_BrightWhite()
- *    std::string ANSI_BrightBlackBG()
- *    std::string ANSI_BrightRedBG()
- *    std::string ANSI_BrightGreenBG()
- *    std::string ANSI_BrightYellowBG()
- *    std::string ANSI_BrightBlueBG()
- *    std::string ANSI_BrightMagentaBG()
- *    std::string ANSI_BrightCyanBG()
- *    std::string ANSI_BrightWhiteBG()
- *
- *    to_ansi_bold(const std::string & _in)
- *    to_ansi_italic(const std::string & _in)
- *    to_ansi_underline(const std::string & _in)
- *    to_ansi_blink(const std::string & _in)
- *    to_ansi_reverse(const std::string & _in)
- *
-=======
  *  @file
  *  @brief Simple functions to manipulate strings.
  *  Status: RELEASE
->>>>>>> e1b4c29d
  */
 
 #ifndef EMP_TOOLS_STRING_UTILS_HPP_INCLUDE
@@ -680,7 +467,7 @@
     return ss.str();
   }
 
-  #endif
+  #endif  // #ifndef DOXYGEN_SHOULD_SKIP_THIS
 
 
   /// Convert a literal character representation to an actual string.
@@ -1084,11 +871,13 @@
     right_justify(in_string);
   }
 
+  #ifndef DOXYGEN_SHOULD_SKIP_THIS
+
   /// Apply sprintf-like formatting to a string.
-  /// See https://en.cppreference.com/w/cpp/io/c/fprintf.
-  /// Adapted from https://stackoverflow.com/a/26221725.
   template<typename... Args>
-  [[nodiscard]] std::string format_string( const std::string& format, Args... args ) {
+  std::string format_string( const std::string& format, Args... args ) {
+    // See https://en.cppreference.com/w/cpp/io/c/fprintf.
+    // Adapted from https://stackoverflow.com/a/26221725.
 
     #pragma GCC diagnostic push
     #pragma GCC diagnostic ignored "-Wformat-security"
@@ -1105,6 +894,8 @@
     #pragma GCC diagnostic pop
 
   }
+
+  #endif  // #ifndef DOXYGEN_SHOULD_SKIP_THIS
 
   /// Find any instances of ${X} and replace with dictionary lookup of X.
   template <typename MAP_T>
@@ -1354,8 +1145,6 @@
     return emp::view_string(str, start+1, stop-start-1);
   }
 
-  #ifndef DOXYGEN_SHOULD_SKIP_THIS
-
   // The next functions are not efficient, but they will take any number of inputs and
   // dynamically convert them all into a single, concatenated string.
 
@@ -1364,6 +1153,7 @@
   template <typename T, typename... Ts>
   inline std::string ToString(const emp::vector<T, Ts...> & container);
 
+  #ifndef DOXYGEN_SHOULD_SKIP_THIS
 
   namespace internal {
     // If the item passed in has a ToString(), always use it.
@@ -1384,7 +1174,7 @@
 
   }
 
-  #endif // DOXYGEN_SHOULD_SKIP_THIS
+  #endif // #ifndef DOXYGEN_SHOULD_SKIP_THIS
 
 
   /// This function does its best to convert any type to a string. Accepts any number of
@@ -1585,19 +1375,9 @@
     return ANSI_Reverse() + _in + ANSI_NoReverse();
   }
 
-<<<<<<< HEAD
-
   //////////////////////////////////////////////////////
   //  Implementations of larger functions (>25 lines)
   //////////////////////////////////////////////////////
-=======
-  #ifndef DOXYGEN_SHOULD_SKIP_THIS
-  /// Apply sprintf-like formatting to a string.
-  /// See https://en.cppreference.com/w/cpp/io/c/fprintf.
-  /// Adapted from https://stackoverflow.com/a/26221725.
-  template<typename... Args>
-  std::string format_string( const std::string& format, Args... args ) {
->>>>>>> e1b4c29d
 
   /// Test if an input string is properly formatted as a literal character.
   static inline bool is_literal_char(const std::string & value) {
@@ -1992,7 +1772,6 @@
       out_set.emplace_back( in_string.substr(start_pos, in_string.size()-start_pos) );
     }
   }
-  #endif // DOXYGEN_SHOULD_SKIP_THIS
 }
 
 #endif // #ifndef EMP_TOOLS_STRING_UTILS_HPP_INCLUDE