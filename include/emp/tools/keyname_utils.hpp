--- conflicted
+++ resolved
@@ -1,18 +1,10 @@
 /*
  *  This file is part of Empirical, https://github.com/devosoft/Empirical
  *  Copyright (C) Michigan State University, MIT Software license; see doc/LICENSE.md
- *  date: 2019
+ *  date: 2019-2023
 */
 /**
-<<<<<<< HEAD
- *  @note This file is part of Empirical, https://github.com/devosoft/Empirical
- *  @copyright Copyright (C) Michigan State University, MIT Software license; see doc/LICENSE.md
- *  @date 2019-2023
- *
- *  @file keyname_utils.hpp
-=======
  *  @file
->>>>>>> e1b4c29d
  *  @brief Utility functions that support the keyname file naming convention.
  *
  *  Plays nice with the Python package keyname.
