--- conflicted
+++ resolved
@@ -4,17 +4,8 @@
  *  date: 2015-2022
 */
 /**
-<<<<<<< HEAD
- *  @note This file is part of Empirical, https://github.com/devosoft/Empirical
- *  @copyright Copyright (C) Michigan State University, MIT Software license; see doc/LICENSE.md
- *  @date 2015-2022.
- *
- *  @file IndexMap.hpp
- *  @brief Container that weights items and returns ID for a given weight position.
-=======
  *  @file
  *  @brief A simple class to weight items differently within a container and return the correct index.
->>>>>>> 0678db47
  *  @note Status: BETA
  *
  *  An IndexMap is a container where each item has a specified weight (specified as a double).
