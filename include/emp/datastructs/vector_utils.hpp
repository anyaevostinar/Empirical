--- conflicted
+++ resolved
@@ -29,7 +29,6 @@
 
 namespace emp {
 
-<<<<<<< HEAD
   /// Remove and return the first element of a vector.
   template <typename T>
   T PopFront(emp::vector<T> & v) {
@@ -45,9 +44,7 @@
     v.insert(v.begin()+id, value);
   }
 
-=======
   #ifndef DOXYGEN_SHOULD_SKIP_THIS
->>>>>>> e1b4c29d
   /// Base case for Append; we just have a single vector with nothing to append.
   template <typename T>
   emp::vector<T> & Append(emp::vector<T> & base) {
