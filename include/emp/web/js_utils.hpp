--- conflicted
+++ resolved
@@ -4,15 +4,7 @@
  *  date: 2015-2022
 */
 /**
-<<<<<<< HEAD
- *  @note This file is part of Empirical, https://github.com/devosoft/Empirical
- *  @copyright Copyright (C) Michigan State University, MIT Software license; see doc/LICENSE.md
- *  @date 2015-2022.
- *
- *  @file js_utils.hpp
-=======
  *  @file
->>>>>>> 0678db47
  *  @brief Tools for passing data between C++ and Javascript.
  */
 
