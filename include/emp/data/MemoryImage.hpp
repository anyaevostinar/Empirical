/*
 *  This file is part of Empirical, https://github.com/devosoft/Empirical
 *  Copyright (C) Michigan State University, MIT Software license; see doc/LICENSE.md
 *  date: 2019-2022
*/
/**
<<<<<<< HEAD
 *  @note This file is part of Empirical, https://github.com/devosoft/Empirical
 *  @copyright Copyright (C) Michigan State University, MIT Software license; see doc/LICENSE.md
 *  @date 2019-2022.
 *
 *  @file MemoryImage.hpp
=======
 *  @file
>>>>>>> 0678db47
 *  @brief A managed set of Bytes to store any kind of data.
 *  @note Status: ALPHA
 *
 */

#ifndef EMP_DATA_MEMORYIMAGE_HPP_INCLUDE
#define EMP_DATA_MEMORYIMAGE_HPP_INCLUDE

#include <cstring>        // For std::memcpy
#include <new>            // For placement new
#include <span>
<<<<<<< HEAD
=======
#include <stddef.h>
>>>>>>> 0678db47

#include "../base/assert.hpp"
#include "../base/Ptr.hpp"

namespace emp {

  /// A helper class for DataMap; tracks a memory image (sequence of bytes).

  class MemoryImage {
    friend class DataLayout;
  private:
    emp::Ptr<std::byte> image = nullptr;   ///< Current memory image.
    size_t size = 0;                       ///< Size of current image.
    size_t init_to = 0;                    ///< How far of the current image is initialized?

    // Setup all of the uninitialized memory to be non-zero.
    void Fuzz() {
      for (size_t i = init_to; i < size; i++) {
        image[i] = std::byte{85};
      }
    }
  public:
    /// Build a default MemoryImage with no initial memory.
    MemoryImage() = default;

    /// Build a memory image of a specific size (but uninitialized.)
    MemoryImage(size_t in_size) : image( emp::NewArrayPtr<std::byte>(in_size) ), size(in_size) { ; }

    /// Destruct a MemoryImage.
    ~MemoryImage() {
      emp_assert(init_to == 0, "A memory image must be deinitialized before deconstruction.");
      if (image) image.DeleteArray();
    }

    size_t GetSize() const { return size; }
    size_t GetInitSize() const { return init_to; }

    /// Get a typed pointer to a specific position in this image.
    template <typename T=void> emp::Ptr<T> GetPtr(size_t pos) {
      if constexpr (!std::is_same_v<T,void>) {
        emp_assert(pos + sizeof(T) <= GetSize(), pos, sizeof(T), GetSize());
      }
      return reinterpret_cast<T*>(&image[pos]);
    }

    template <typename T=void> emp::Ptr<const T> GetPtr(size_t pos) const {
      if constexpr (!std::is_same_v<T,void>) {
        emp_assert(pos + sizeof(T) <= GetSize(), pos, sizeof(T), GetSize());
      }
      return emp::Ptr<const std::byte>(&image[pos]).ReinterpretCast<const T>();
    }

    /// Get proper references to an object represented in this image.
    template <typename T> T & Get(size_t pos) {
      emp_assert(pos < GetInitSize(), "Only get a reference for initialized memory.");
      return *GetPtr<T>(pos);
    }
    template <typename T> const T & Get(size_t pos) const {
      emp_assert(pos < GetInitSize(), "Only get a reference for initialized memory.");
      return *GetPtr<T>(pos);
    }

    /// Get proper spans to sets of same-type objects represented in this image.
    template <typename T> std::span<T> Get(size_t pos, size_t count) {
      emp_assert(pos < GetInitSize(), "Only get a span from initialized memory.");
      return std::span<T>( GetPtr<T>(pos).Raw(), count );
    }
    template <typename T> std::span<const T> Get(size_t pos, size_t count) const {
      emp_assert(pos < GetInitSize(), "Only get a span from initialized memory.");
      return std::span<const T>( GetPtr<T>(pos).Raw(), count );
    }

    /// Change the size of this memory.  Assume all cleanup and setup is done elsewhere.
    void RawResize(size_t new_size) {
      // If the size is already good, stop here.
      if (GetSize() == new_size) return;

      if (image) {
        emp_assert(GetInitSize() == 0, "Only uninitialized memory should be resized.");
        image.DeleteArray();   // If there was memory here, free it.
      }
      size = new_size;                  // Determine the new size.
      if (size) image.NewArray(size);   // Allocate the new space.
      else image = nullptr;             // Or set to null if now empty.
    }

    /// Copy all of the bytes directly from another memory image.  Size manipulation must be
    /// done beforehand to ensure sufficient space is available.
    void RawCopy(const MemoryImage & from_memory) {
      emp_assert(GetSize() >= from_memory.GetSize());
      if (from_memory.GetSize() == 0) return; // Nothing to copy!

      emp_assert(GetInitSize() == 0, "Only uninitialized memory should be copied over.");
      emp_assert(from_memory.GetInitSize() == from_memory.GetSize(),
                 "Only fully initialized memory should be copied from.");

      // Copy byte-by-byte into this memory.
      std::memcpy(image.Raw(), from_memory.image.Raw(), from_memory.GetSize());
    }

    /// Steal the memory from the image passed in.  Current memory should have been cleaned up
    /// and set to null already.
    void RawMove(MemoryImage & from_memory) {
      emp_assert(init_to == 0, "Must move to a clear image.");

      if (from_memory.GetSize() == 0) return;  // Nothing to do!

      if (image) image.DeleteArray();

      image = from_memory.image;
      size = from_memory.size;
      init_to = from_memory.init_to;
      from_memory.image = nullptr;
      from_memory.size = 0;
      from_memory.init_to = 0;
    }

    /// Build a new object of the provided type at the memory position indicated.
    template <typename T, typename... ARGS>
    void Construct(size_t id, ARGS &&... args) {
      emp_assert(id + sizeof(T) <= GetSize(), id, sizeof(T), GetSize());
      emp_assert(GetInitSize() <= id, "Should not construct into initialized memory.");
      new (GetPtr<T>(id).Raw()) T( std::forward<ARGS>(args)... );
    }

    /// Destruct an object of provided type at memory position indicated; don't release memory!
    template <typename T>
    void Destruct(size_t id) {
      emp_assert(id + sizeof(T) <= GetSize(), id, sizeof(T), GetSize());
      emp_assert(id < GetInitSize(), "Should only destruct initialized memory.");
      GetPtr<T>(id)->~T();
    }

    /// Copy an object from another MemoryImage with an identical DataLayout.
    template<typename T>
    void CopyObj(size_t id, const MemoryImage & from_image) {
      emp_assert(id + sizeof(T) <= GetSize(), id, sizeof(T), GetSize());
      emp_assert(id < from_image.GetInitSize(), "Should only copy from initialized memory.");
      emp_assert(GetInitSize() <= id, "Should not copy into initialized memory.");
      Construct<T, const T &>(id, from_image.Get<T>(id));
    }

    /// Move an object from another MemoryImage with an identical DataLayout.
    template<typename T>
    void MoveObj(size_t id, MemoryImage & from_image) {
      emp_assert(id + sizeof(T) <= GetSize(), id, sizeof(T), GetSize());
      emp_assert(id < from_image.GetInitSize(), "Should only move from initialized memory.");
      emp_assert(GetInitSize() <= id, "Should not move into initialized memory.");
      Construct<T, const T &>(id, std::move(from_image.Get<T>(id)));     // Move the object.
      from_image.Destruct<T>(id);                                        // Destruct old version.
    }
  };

}

#endif // #ifndef EMP_DATA_MEMORYIMAGE_HPP_INCLUDE<|MERGE_RESOLUTION|>--- conflicted
+++ resolved
@@ -4,15 +4,7 @@
  *  date: 2019-2022
 */
 /**
-<<<<<<< HEAD
- *  @note This file is part of Empirical, https://github.com/devosoft/Empirical
- *  @copyright Copyright (C) Michigan State University, MIT Software license; see doc/LICENSE.md
- *  @date 2019-2022.
- *
- *  @file MemoryImage.hpp
-=======
  *  @file
->>>>>>> 0678db47
  *  @brief A managed set of Bytes to store any kind of data.
  *  @note Status: ALPHA
  *
@@ -24,10 +16,7 @@
 #include <cstring>        // For std::memcpy
 #include <new>            // For placement new
 #include <span>
-<<<<<<< HEAD
-=======
 #include <stddef.h>
->>>>>>> 0678db47
 
 #include "../base/assert.hpp"
 #include "../base/Ptr.hpp"
