--- conflicted
+++ resolved
@@ -80,11 +80,7 @@
  *  - Some way of grouping memory across DataMaps so that a particular entry for many maps has all
  *    of its instances consecutive in memory?  This seems really tricky to pull of, but if we can
  *    do it, the improvement in cache performance could be dramatic.
-<<<<<<< HEAD
- * 
-=======
- *
->>>>>>> c58971d4
+ *
  *  - Rename DataLayout and MemoryImage to DataMapLayout and DataMapMemory
  */
 
@@ -316,12 +312,9 @@
     }
 
     /// Get the DataLayout so that it can be used elsewhere.
-<<<<<<< HEAD
-=======
     emp::DataLayout & GetLayout() { return *layout_ptr; }
 
     /// Get the DataLayout so that it can be used elsewhere.
->>>>>>> c58971d4
     const emp::DataLayout & GetLayout() const { return *layout_ptr; }
 
     /// Test if this layout is locked (i.e., it cannot be changed.)
