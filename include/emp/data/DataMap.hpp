/*
 *  This file is part of Empirical, https://github.com/devosoft/Empirical
 *  Copyright (C) Michigan State University, MIT Software license; see doc/LICENSE.md
 *  date: 2018-2022.
*/
/**
<<<<<<< HEAD
 *  @note This file is part of Empirical, https://github.com/devosoft/Empirical
 *  @copyright Copyright (C) Michigan State University, MIT Software license; see doc/LICENSE.md
 *  @date 2018-2022.
 *
 *  @file DataMap.hpp
=======
 *  @file
>>>>>>> 0678db47
 *  @brief A DataMap links names to arbitrary object types.
 *  @note Status: ALPHA
 *
 *  A DataMap links data names to arbitrary object types.  Each data map is composed of a
 *  MemoryImage (that holds a set of values) and a DataLayout (that maps names and other info
 *  to those values.)
 *
 *  AddVar<type>("name", value, ["desc"], ["notes"])
 *   Includes a new data entry into the DataMap and returns its uniquq ID.
 *
 *  Get<type>("name")   - retrieve a reference to a value in the DataMap slowly.
 *  Get<type>(ID)       - retrieve a reference more quickly.
 *  GetID("name")       - convert a name into a unique ID.
 *  Set(name|id, value) - change a value in the DataMap
 *    (you may also use Get() followed by an assignment.)
 *
 *  New data entries can be added to a DataMap, but never removed (for efficiency purposes).
 *  When a DataMap is copied, all data entries are also copied (relatively fast).
 *  As long as a DataMaps layout doesn't change, all copied maps will share the same layout (fast).
 *
 *  A layout can also be locked with LockLayout(), which will throw an error if there is an attempt
 *  to modify that layout again.  A lock can be checked with IsLocked().
 *
 *  Specialty versions of Get and Set exist if you don't want to use templates for simple types.
 *  They are GetValue(*), SetValue(*), GetString(*), and SetString(*).  Values are all represented
 *  as doubles.
 *
 *
 *  DEVELOPER NOTES:
 *  - Each entry can have a one-byte control block immediately proceeding it in memory.  Each
 *    bit would be associated with additional information about the entry.  Options include:
 *    1. The memory is a POINTER not an instance.  This would allow entries to behave like
 *       references, potentially eliminating the need to copy larger data structures into the
 *       memory image.
 *    2. The entry has a non-trivial (or user-provided) COPY/MOVE CONSTRUCTOR or DESTRUCTOR
 *    3. The entry has a function to call for a Get instead of a value in memory.  The space
 *       reserved is used for the function pointer (incompatible with bit 1...)
 *    4. The entry has a function to call when it is set.  Effectively this can implement SIGNAL
 *       monitoring it that should be notified whenever it changes.  The signal itself would need
 *       to be stored elsewhere (presumably in the memory image, but possibly in the layout.)
 *    5. The memory is a LOG of values, not a single value.  This allows for quick identification
 *       of when something special needs to be done.
 *    6-8. Limited type information (7 types that can be handled more effectively?)
 *
 *  - We should be able to keep a series of values, not just a single one.  This can be done with
 *    a series of new functions:
 *      AddLog() instead of AddVar() when new variable is created.
 *      Get() should still work for latest value.  Ideally keep latest in first position.
 *      Change non-const Get() to GetRef() which cannot be used for a log.
 *      Add GetAve() function for logs as well as GetLog() for the full series (as std::span?).
 *
 *  - Settings for all entries should have more information on how they are dealt with, such as if
 *    they should be included in output and how.  Perhaps a system of tags for dynamic use?
 *
 *  - After everything else is working, build a LocalDataMap<size_t> that locks in the size at
 *    compile time, providing more localized memory.  Otherwise DataMap as a whole can be built
 *    on a templated class that takes an IMAGE_T as an argument.
 *
 *  - Default values should be saved in the layout allowing any MemoryImage to be easily reset to
 *    factory settings.
 *
 *  - A user should be able to override copy constructors (though probably not move constructors
 *    or destructors?).  Then the copy process can be more customizable, for example having some
 *    settings return to the default value or be further processed.  It's also possible to have
 *    multiple types of copies, so if we indicate a "Copy birth" we get the above, but if we
 *    indicate a "Copy clone" or "Copy inject" we do something different.  We also probably need
 *    to allow for multiple parents...
 *
 *  - An OptimizeLayout() function that can reorder entries so that they are somehow more sensible?
 *    Does DataMap need to worry about memory alignment?
 *
 *  - A MemoryImage factory to speed up allocation and deallocation if we're using the same size
 *    images repeatedly.
 *
 *  - Some way of grouping memory across DataMaps so that a particular entry for many maps has all
 *    of its instances consecutive in memory?  This seems really tricky to pull off, but if we can
 *    do it, the improvement in cache performance could be dramatic.
 *
 *  - Rename DataLayout and MemoryImage to DataMap_Layout and DataMap_Memory?
 */

#ifndef EMP_DATA_DATAMAP_HPP_INCLUDE
#define EMP_DATA_DATAMAP_HPP_INCLUDE

#include <cstring>        // For std::memcpy
#include <span>
<<<<<<< HEAD
=======
#include <stddef.h>
>>>>>>> 0678db47
#include <string>

#include "../base/assert.hpp"
#include "../base/Ptr.hpp"
#include "../meta/TypeID.hpp"
#include "../tools/string_utils.hpp"

#include "DataLayout.hpp"
#include "Datum.hpp"
#include "MemoryImage.hpp"

namespace emp {

  class DataMap {
  protected:
    MemoryImage memory;              ///< Memory contents for this Map.
    emp::Ptr<DataLayout> layout_ptr; ///< Layout we are using (shared across maps w/ same format)

    DataMap(emp::Ptr<DataLayout> in_layout_ptr, size_t in_size)
      : memory(in_size), layout_ptr(in_layout_ptr) { ; }

    // -- Helper functions --

    /// If the current layout is shared, make a copy of it.
    void MakeLayoutUnique() {
      // Make sure we have a layout, even if empty.
      if (layout_ptr.IsNull()) layout_ptr = emp::NewPtr<DataLayout>();

      // If our we already had layout and it is shared, make a copy.
      else if (layout_ptr->GetNumMaps() > 1) {
        layout_ptr->DecMaps();
        layout_ptr.New(*layout_ptr);
      }
    }

  public:
    DataMap() : layout_ptr(nullptr) { ; }
    DataMap(const DataMap & in_map) : layout_ptr(in_map.layout_ptr) {
      if (layout_ptr) {
        layout_ptr->CopyImage(in_map.memory, memory);
        layout_ptr->IncMaps();
      }
    }
    DataMap(DataMap && in_map) : memory(std::move(in_map.memory)), layout_ptr(in_map.layout_ptr) {
      in_map.memory.RawResize(0);
      // @CAO: Should we set in_map.layout_ptr to null???
    }

    // Copy Operator...
    DataMap & operator=(const DataMap & in_map);

    ~DataMap() {
      /// If we have a layout pointer, clean up!
      if (!layout_ptr.IsNull()) {
        layout_ptr->ClearImage(memory);    // Clean up the current MemoryImage.
        layout_ptr->DecMaps();             // Clean up the DataLayout
        if (layout_ptr->GetNumMaps() == 0) layout_ptr.Delete();
      }
    }

    // Built-in types.
    using key_type = std::string;

    /// Determine how many Bytes large this image is.
    size_t GetSize() const { return memory.GetSize(); }

    /// Translate a name into an ID.
    size_t GetID(const std::string & name) const {
      emp_assert(layout_ptr);
      return layout_ptr->GetID(name);
    }

    /// Test if this map has a setting ID.
    bool HasID(size_t id) const {
      return layout_ptr && layout_ptr->HasID(id);
    }

    /// Test is this map has a variable by a given name.
    bool HasName(const std::string & name) const { return layout_ptr && layout_ptr->HasName(name); }

    /// Test if a variable is of a given type.
    template <typename T> bool IsType(size_t id) const {
      emp_assert(layout_ptr);
      return layout_ptr->IsType<T>(id);
    }
    template <typename T> bool IsType(const std::string & name) const {
      emp_assert(layout_ptr);
      return layout_ptr->IsType<T>(GetID(name));
    }

    /// Verify settings
    template <typename T, typename... ARGS>
    bool Has(ARGS &&... args) const {
      emp_assert(layout_ptr);
      return layout_ptr->Has<T>(std::forward<ARGS>(args)...);
    }

    /// Retrieve a variable by its type and position.
    template <typename T>
    T & Get(size_t id) {
      emp_assert(Has<T>(id), "Can only get IDs/types that match DataMap in type and count.",
                 id, GetSize(), layout_ptr->DiagnoseHas<T>(id));
      return memory.Get<T>(id);
    }

    /// Retrieve a const variable by its type and position.
    template <typename T>
    const T & Get(size_t id) const {
      emp_assert(Has<T>(id), "Can only get IDs/types that match DataMap in type and count.",
                 id, GetSize(), layout_ptr->DiagnoseHas<T>(id));
      return memory.Get<T>(id);
    }


    /// Retrieve a variable by its type and name. (Slower!)
    template <typename T>
    T & Get(const std::string & name) {
      emp_assert(Has<T>(name), "Can only get name/types that match DataMap in type and count.",
                 name, GetSize(), layout_ptr->DiagnoseHas<T>(name));
      return memory.Get<T>(GetID(name));
    }

    /// Retrieve a const variable by its type and name. (Slower!)
    template <typename T>
    const T & Get(const std::string & name) const {
      emp_assert(Has<T>(name), "Can only get name/types that match DataMap in type and count.",
                 name, GetSize(), layout_ptr->DiagnoseHas<T>(name));
      return memory.Get<T>(GetID(name));
    }

    // Retrieve a set of variables by id (as an std::span)
    template <typename T>
    std::span<T> Get(size_t id, size_t count) {
      emp_assert(Has<T>(id, count), "Can only get name/types that match DataMap.",
                 id, count, GetSize(), layout_ptr->DiagnoseHas<T>(id,count));
      return memory.Get<T>(id, count);
    }

    // Retrieve a const set of variables by id (as an std::span)
    template <typename T>
    std::span<const T> Get(size_t id, size_t count) const {
      emp_assert(Has<T>(id, count), "Can only get name/types that match DataMap.",
                 id, GetSize(), layout_ptr->DiagnoseHas<T>(id,count));
      return memory.Get<T>(id, count);
    }

    // Retrieve a set of variables by name (as an std::span)
    template <typename T>
    std::span<T> Get(const std::string & name, size_t count) {
      emp_assert(HasName(name), "Cannot get names not stored in DataMap.",
                 name, layout_ptr->DiagnoseHas<T>(name, count));
      return Get<T>(GetID(name), count);
    }

    // Retrieve a const set of variables by name (as an std::span)
    template <typename T>
    std::span<const T> Get(const std::string & name, size_t count) const {
      emp_assert(HasName(name), "Cannot get names not stored in DataMap.",
                 name, layout_ptr->DiagnoseHas<T>(name, count));
      return Get<T>(GetID(name), count);
    }

    /// Set a variable by ID.
    template <typename T> T & Set(size_t id, const T & value) {
      return (Get<T>(id) = value);
    }

    /// Set a variable by name.
    template <typename T> T & Set(const std::string & name, const T & value) {
      return (Get<T>(name) = value);
    }

    /// Look up the type of a variable by ID.
    emp::TypeID GetType(size_t id) const {
      emp_assert(layout_ptr);
      return layout_ptr->GetType(id);
    }

    /// Look up the type of a variable by name.
    emp::TypeID GetType(const std::string & name) const {
      emp_assert(layout_ptr);
      return layout_ptr->GetType(GetID(name));
    }

    bool IsNumeric(size_t id) const { return GetType(id).IsArithmetic(); }
    bool IsNumeric(const std::string & name) const { return IsNumeric(GetID(name)); }

    /// Get the memory at the target position, assume it is the provided type, and convert the
    /// value found there to double.
    double GetAsDouble(size_t id, TypeID type_id) const {
      emp_assert(HasID(id), "Can only Get IDs that are available in DataMap.", id, GetSize());
      emp_assert(type_id == layout_ptr->GetType(id));
      return type_id.ToDouble(memory.GetPtr(id));
    }

    /// Get the memory at the target position, lookup it's type, and convert the value to double.
    double GetAsDouble(size_t id) const {
      emp_assert(HasID(id), "Can only get IDs the are available in DataMap.", id, GetSize());
      return GetAsDouble(id, layout_ptr->GetType(id));
    }

    /// Get the memory at the target position, assume it is the provided type, and convert the
    /// value found there to string.
    std::string GetAsString(size_t id, TypeID type_id, size_t count=1) const {
      emp_assert(HasID(id), "Can only Get IDs that are available in DataMap.", id, GetSize());
      emp_assert(type_id == layout_ptr->GetType(id));
      emp_assert(count = layout_ptr->GetCount(id));
      if (count == 1) return type_id.ToString(memory.GetPtr(id));
      else {
        size_t obj_size = type_id.GetSize();
        std::stringstream ss;
        for (size_t i = 0; i < count; ++i) {
          ss << '[' << type_id.ToString(memory.GetPtr(id+i*obj_size)) << ']';
        }
        return ss.str();
      }
    }

    /// Get the memory at the target position, lookup it's type, and convert the value to string.
    std::string GetAsString(size_t id) const {
      emp_assert(HasID(id), "Can only get IDs the are available in DataMap.", id, GetSize());
      return GetAsString(id, layout_ptr->GetType(id), layout_ptr->GetCount(id));
    }

    /// Add a new variable with a specified type, name and value.
    template <typename T>
    size_t AddVar(const std::string & name,
               const T & default_value,
               const std::string & desc="",
               const std::string & notes="",
               size_t count=1) {
      MakeLayoutUnique();  // If the current layout is shared, first make a copy of it.
      return layout_ptr->Add<T>(memory, name, default_value, desc, notes, count);
    }

    /// Add a new variable with just a specified type and name; must be able to default.
    template <typename T>
    size_t AddVar(const std::string & name) {
      MakeLayoutUnique();  // If the current layout is shared, first make a copy of it.
      return layout_ptr->Add<T>(memory, name, T{}, "", "", 1);
    }

    /// Test if this DataMap uses the specified layout.
    bool HasLayout(const emp::DataLayout & in_layout) const {
      return layout_ptr == &in_layout;
    }

    /// Test if this DataMap has ANY layout.
    bool HasLayout() const { return layout_ptr; }

    /// Test if this DataMap is using the identical layout as another DataMap.
    bool SameLayout(const emp::DataMap & in_dm) const {
      return layout_ptr == in_dm.layout_ptr;
      // @CAO: Should we also see if it's using a different layout object, but otherwise identical?
    }

    /// Get the DataLayout so that it can be used elsewhere.
    emp::DataLayout & GetLayout() { return *layout_ptr; }

    /// Get the DataLayout so that it can be used elsewhere.
    const emp::DataLayout & GetLayout() const { return *layout_ptr; }

    /// Test if this layout is locked (i.e., it cannot be changed.)
    bool IsLocked() const { return layout_ptr && layout_ptr->IsLocked(); }

    /// Prevent this DataMap's layout from having any additional changed made to it.
    void LockLayout() {
      MakeLayoutUnique();
      layout_ptr->Lock();
    }


    /////////////////////////////////////////////////////////////////
    //  Tools for working with DataMaps....


    /// Return a function that takes in a data map and (efficiently) returns a Datum using the
    /// specified entry.
    static std::function<emp::Datum(const emp::DataMap &)>
    MakeDatumAccessor(const emp::DataLayout & layout, size_t id) {
      // This must be a DataLayout entry name.
      emp_assert(layout.HasID(id), "DatumAccessor pointing to invalid id", id);
      emp_assert(layout.GetCount(id) == 1,
                 "DatumAccessors must have a count of 1 for proper conversion.",
                 layout.GetCount(id));
      TypeID type_id = layout.GetType(id);

      // Return an appropriate accessor for this value.
      if (type_id.IsType<std::string>()) {                  // Explicit STRING
        return [id](const emp::DataMap & dm){
          return emp::Datum(dm.Get<std::string>(id));
        };
      }
      else if (type_id.IsType<double>()) {                  // Explicit DOUBLE
        return [id](const emp::DataMap & dm){
          return emp::Datum(dm.Get<double>(id));
        };
      }
      else if (type_id.IsArithmetic()) {                    // Other NUMERIC type
        return [id,type_id](const emp::DataMap & dm){
          return emp::Datum(type_id.ToDouble(dm.memory.GetPtr(id)));
        };
      }
      else {                                                // Resort to STRING
        return [id,type_id](const emp::DataMap & dm){
          return emp::Datum(type_id.ToString(dm.memory.GetPtr(id)));
        };
      }
    }

    /// Return a function that takes in a data map and (efficiently) returns a Datum using the
    /// specified name.
    static auto MakeDatumAccessor(const emp::DataLayout & layout, const std::string & name) {
      emp_assert(layout.HasName(name), "DatumAccessor not pointing to valid name", name);
      return MakeDatumAccessor(layout, layout.GetID(name));
    }
  };


  // Copy Operator...
  DataMap & DataMap::operator=(const DataMap & in_map) {
    // If we have a layout pointer, use it to clear our memory image and update it if needed.
    if (layout_ptr) {
      layout_ptr->ClearImage(memory);

      // If layout pointer doesn't match the new one, shift over.
      if (layout_ptr != in_map.layout_ptr) {
        layout_ptr->DecMaps();                                   // Remove self from counter.
        if (layout_ptr->GetNumMaps() == 0) layout_ptr.Delete();  // Delete layout if now unused.
        layout_ptr = in_map.layout_ptr;                          // Shift to new layout.
        if (layout_ptr) layout_ptr->IncMaps();                   // Add self to new counter.
      }
    }

    // Otherwise we DON'T have a layout pointer, so setup the new one.
    else {
      layout_ptr = in_map.layout_ptr;                            // Shift to new layout.
      if (layout_ptr) layout_ptr->IncMaps();                     // Add self to new counter.
    }

    // Now that we know we have a good layout, copy over the image.
    layout_ptr->CopyImage(in_map.memory, memory);

    return *this;
  }


}

#endif // #ifndef EMP_DATA_DATAMAP_HPP_INCLUDE<|MERGE_RESOLUTION|>--- conflicted
+++ resolved
@@ -4,15 +4,7 @@
  *  date: 2018-2022.
 */
 /**
-<<<<<<< HEAD
- *  @note This file is part of Empirical, https://github.com/devosoft/Empirical
- *  @copyright Copyright (C) Michigan State University, MIT Software license; see doc/LICENSE.md
- *  @date 2018-2022.
- *
- *  @file DataMap.hpp
-=======
  *  @file
->>>>>>> 0678db47
  *  @brief A DataMap links names to arbitrary object types.
  *  @note Status: ALPHA
  *
@@ -99,10 +91,7 @@
 
 #include <cstring>        // For std::memcpy
 #include <span>
-<<<<<<< HEAD
-=======
 #include <stddef.h>
->>>>>>> 0678db47
 #include <string>
 
 #include "../base/assert.hpp"
