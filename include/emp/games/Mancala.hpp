--- conflicted
+++ resolved
@@ -97,15 +97,9 @@
     // Returns bool indicating whether player can go again
     bool DoMove(move_t cell) {
       emp_assert(cell < 6);                    // Make sure move is not out of bounds.
-<<<<<<< HEAD
 
       turn_count++;                            // Maintain count of moves.
 
-=======
-
-      turn_count++;                            // Maintain count of moves.
-
->>>>>>> c58971d4
       side_t & cur_board   = GetCurSide();     // Load in board view based on current player.
       side_t & other_board = GetOtherSide();
 
