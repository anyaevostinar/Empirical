--- conflicted
+++ resolved
@@ -19,11 +19,8 @@
 #include <limits>
 #include <queue>
 #include <ratio>
-<<<<<<< HEAD
+#include <span>
 #include <stddef.h>
-=======
-#include <span>
->>>>>>> 705ed807
 #include <stdexcept>
 #include <string>
 #include <tuple>
