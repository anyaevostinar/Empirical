/*
 *  This file is part of Empirical, https://github.com/devosoft/Empirical
 *  Copyright (C) Michigan State University, MIT Software license; see doc/LICENSE.md
 *  date: 2018-2022
*/
/**
<<<<<<< HEAD
 *  @note This file is part of Empirical, https://github.com/devosoft/Empirical
 *  @copyright Copyright (C) Michigan State University, MIT Software license; see doc/LICENSE.md
 *  @date 2018-2022.
 *
 *  @file signalgp_utils.hpp
=======
 *  @file
>>>>>>> 0678db47
 *  @brief Helper functions for working with SignalGP virtual hardware/programs.
 *  @todo Mutator class
 *  @todo tests
 */

#ifndef EMP_HARDWARE_SIGNALGP_UTILS_HPP_INCLUDE
#define EMP_HARDWARE_SIGNALGP_UTILS_HPP_INCLUDE

#include <algorithm>
#include <cstdint>
#include <functional>
#include <stddef.h>
#include <string>
#include <unordered_set>

#include "../base/errors.hpp"
#include "../bits/BitSet.hpp"
#include "../datastructs/map_utils.hpp"
#include "../hardware/EventDrivenGP.hpp"
#include "../math/math.hpp"
#include "../math/Random.hpp"
#include "../math/random_utils.hpp"

namespace emp {

  /// Generate one random SignalGP tag (BitSet<TAG_WIDTH>). Given a vector of other tags (unique_from), this
  /// function will guarantee the tag generated is unique with respect to those tags.
  /// @param rnd - Random number generator to use when generating a random tag.
  /// @param unique_from - Other tags that the tag being generated should be unique with respect to.
  template<size_t TAG_WIDTH>
  BitSet<TAG_WIDTH> GenRandSignalGPTag(emp::Random & rnd, const emp::vector<BitSet<TAG_WIDTH>> & unique_from=emp::vector<BitSet<TAG_WIDTH>>()) {
    #ifndef DOXYGEN_SHOULD_SKIP_THIS
    using tag_t = BitSet<TAG_WIDTH>;
    emp_assert(unique_from.size() < emp::Pow2(TAG_WIDTH), "Tag width is not large enough to be able to guarantee requested number of unique tags");
    tag_t new_tag(rnd, 0.5); // Make a random tag.
    bool guarantee_unique = (bool)unique_from.size();
    while (guarantee_unique) {
      guarantee_unique = false;
      for (size_t i = 0; i < unique_from.size(); ++i) {
        if (unique_from[i] == new_tag) {
          guarantee_unique = true;
          new_tag.Randomize(rnd);
          break;
        }
      }
    }
    return new_tag;
    #endif // DOXYGEN_SHOULD_SKIP_THIS
  }


  /// Generate 'count' number of random SignalGP tags (BitSet<TAG_WIDTH>).
  /// Given a vector of other tags (unique_from), this function will guarantee the tags generated are unique with respect to those tags.
  /// @param rnd - Random number generator to use when generating a random tag.
  /// @param count - How many tags should be generated?
  /// @param guarantee_unique - Should generated tags be guaranteed to be unique from each other and from tags in 'unique_from'?
  /// @param unique_from - Other tags that the tag being generated should be unique with respect to. Only used if 'guarantee_unique' is true.
  template<size_t TAG_WIDTH>
  emp::vector<BitSet<TAG_WIDTH>> GenRandSignalGPTags(emp::Random & rnd, size_t count, bool guarantee_unique=false,
                                                     const emp::vector<BitSet<TAG_WIDTH>> & unique_from=emp::vector<BitSet<TAG_WIDTH>>()) {
    using tag_t = BitSet<TAG_WIDTH>;
    emp_assert(!guarantee_unique || (unique_from.size()+count <= emp::Pow2(TAG_WIDTH)), "Tag width is not large enough to be able to guarantee requested number of unique tags");

    std::unordered_set<uint32_t> uset; // Used to ensure all generated tags are unique.
    emp::vector<tag_t> new_tags;
    for (size_t i = 0; i < unique_from.size(); ++i) uset.emplace(unique_from[i].GetUInt(0));
    for (size_t i = 0; i < count; ++i) {
      new_tags.emplace_back(tag_t());
      new_tags[i].Randomize(rnd);
      if (guarantee_unique) {
        uint32_t tag_int = new_tags[i].GetUInt(0);
        while (true) {
          if (!emp::Has(uset, tag_int)) {
            uset.emplace(tag_int);
            break;
          } else {
            new_tags[i].Randomize(rnd);
            tag_int = new_tags[i].GetUInt(0);
          }
        }
      }
    }
    return new_tags;
  }

  /// Generate a random SignalGP instruction (templated off of tag width).
  /// @param rnd - Random number generator to use when generating a random tag.
  /// @param inst_lib - Instruction library used to generate the instruction (instruction will be valid within instruction library)
  /// @param min_arg_val - Mininum value for an instruction argument.
  /// @param max_arg_val - Maximum value for an instruction argument.
  template<
    size_t TAG_WIDTH,
    typename TRAIT_T=double,
    typename MATCHBIN_T=emp::MatchBin<
      size_t,
      emp::HammingMetric<TAG_WIDTH>,
      emp::RankedSelector<std::ratio<1,2>>,
      emp::MultiplicativeCountdownRegulator<>
    >
  > typename EventDrivenGP_AW<TAG_WIDTH,TRAIT_T, MATCHBIN_T>::Instruction
  GenRandSignalGPInst(
    emp::Random & rnd,
    const emp::InstLib<EventDrivenGP_AW<TAG_WIDTH,TRAIT_T, MATCHBIN_T>> & inst_lib,
    int min_arg_val=0,
    int max_arg_val=15
  ) {
    emp_assert(inst_lib.GetSize() > 0, "Instruction library must have at least one instruction definition before being used to generate a random instruction.");
    emp_assert(min_arg_val < max_arg_val, "Minimum argument value must be less than maximum argument value to generate a number between the two.");
    using inst_t = typename EventDrivenGP_AW<TAG_WIDTH,TRAIT_T, MATCHBIN_T>::Instruction;
    using tag_t = BitSet<TAG_WIDTH>;
    return inst_t(rnd.GetUInt(inst_lib.GetSize()),
                  rnd.GetInt(min_arg_val, max_arg_val+1),
                  rnd.GetInt(min_arg_val, max_arg_val+1),
                  rnd.GetInt(min_arg_val, max_arg_val+1),
                  tag_t(rnd, 0.5));
  }

  /// Generate a random SignalGP function (templated off of tag width).
  /// @param rnd - Random number generator to use when generating a random tag.
  /// @param inst_lib - Instruction library used to generate the function (instruction will be valid within instruction library)
  /// @param min_inst_cnt - Minimum number of instructions in generated function.
  /// @param max_inst_cnt - Maximum number of instructions in generated function.
  /// @param min_arg_val - Mininum value for an instruction argument.
  /// @param max_arg_val - Maximum value for an instruction argument.
  template<
    size_t TAG_WIDTH,
    typename TRAIT_T=double,
    typename MATCHBIN_T=emp::MatchBin<
      size_t,
      emp::HammingMetric<TAG_WIDTH>,
      emp::RankedSelector<std::ratio<1,2>>,
      emp::MultiplicativeCountdownRegulator<>
    >
  > typename EventDrivenGP_AW<TAG_WIDTH, TRAIT_T, MATCHBIN_T>::Function
  GenRandSignalGPFunction(
    emp::Random & rnd,
    const emp::InstLib<
      EventDrivenGP_AW<TAG_WIDTH, TRAIT_T, MATCHBIN_T>
    > & inst_lib,
    size_t min_inst_cnt=1,
    size_t max_inst_cnt=32,
    int min_arg_val=0,
    int max_arg_val=15
  ) {
    emp_assert(
      inst_lib.GetSize() > 0,
      "Instruction library must have at least one instruction definition before being used to generate a random instruction."
    );
    using fun_t = typename EventDrivenGP_AW<TAG_WIDTH,TRAIT_T, MATCHBIN_T>::Function;
    size_t inst_cnt = rnd.GetUInt(min_inst_cnt, max_inst_cnt+1);
    fun_t new_fun(emp::GenRandSignalGPTag<TAG_WIDTH>(rnd));
    for (size_t i = 0; i < inst_cnt; ++i) new_fun.PushInst(emp::GenRandSignalGPInst(rnd, inst_lib, min_arg_val, max_arg_val));
    return new_fun;
  }

  /// Generate a random SignalGP program (templated off of tag width).
  /// @param rnd - Random number generator to use when generating a random tag.
  /// @param inst_lib - Instruction library used to generate the program.
  /// @param min_func_cnt - Mininum number of functions in generated program.
  /// @param max_func_cnt - Maximum number of functions in generated program.
  /// @param min_fun_len - Minimum number of instructions per function.
  /// @param max_fun_len - Maximum number of instructions per function.
  /// @param min_arg_val - Mininum value for an instruction argument.
  /// @param max_arg_val - Maximum value for an instruction argument.
  template<
    size_t TAG_WIDTH,
    typename TRAIT_T=double,
    typename MATCHBIN_T=emp::MatchBin<
      size_t,
      emp::HammingMetric<TAG_WIDTH>,
      emp::RankedSelector<std::ratio<1,2>>,
      emp::MultiplicativeCountdownRegulator<>
    >
  > typename EventDrivenGP_AW<TAG_WIDTH,TRAIT_T, MATCHBIN_T>::Program
  GenRandSignalGPProgram(
    emp::Random & rnd,
    const emp::InstLib<
      EventDrivenGP_AW<TAG_WIDTH,TRAIT_T, MATCHBIN_T>
    > & inst_lib,
    size_t min_func_cnt=1,
    size_t max_func_cnt=16,
    size_t min_fun_len=1,
    size_t max_fun_len=32,
    int min_arg_val=0,
    int max_arg_val=15
  ) {
    emp_assert(
      inst_lib.GetSize() > 0,
      "Instruction library must have at least one instruction definition before being used to generate a random instruction."
    );
    using program_t = typename EventDrivenGP_AW<TAG_WIDTH,TRAIT_T, MATCHBIN_T>::Program;
    program_t program(&inst_lib);
    size_t fun_cnt = rnd.GetUInt(min_func_cnt, max_func_cnt+1);
    for (size_t f = 0; f < fun_cnt; ++f)
      program.PushFunction(emp::GenRandSignalGPFunction(rnd, inst_lib, min_fun_len, max_fun_len, min_arg_val, max_arg_val));
    return program;
  }

  /// The SignalGPMutator class provides a manager for applying (and minimally tracking) mutations for SignalGP programs.
  /// - A SignalGPMutator object has two major components:
  ///   - A set of mutators
  ///   - And, a set of generic mutator parameters
  /// - Additionally, a SignalGPMutator object keeps track of a standard set of SignalGP-specific program constraints
  ///   to be used by mutators when modifying a program.
  /// - Mutators associated a name and a description with a function that mutates a SignalGP program.
  /// - Parameters associate a name, a parameter ID, and a description with a parameter value.
  /// - When a SignalGPMutator object is 'applied' (ApplyMutators) to a SignalGP program, it applies all mutators to the program
  ///   in the order they were added to the SignalGPMutator object.
  /// - Each mutator reports the number of mutations caused by that mutator; this is tracked and can be extracted
  ///   using the GetLastMutationCnt function.
  /// - By default a SignalGPMutator object has the capacity for the following mutations:
  ///   - Whole-function duplication and deletion (each applied per-function)
  ///   - Slip mutations (applied per-function)
  ///   - Function-tag bit-flips (applied per-bit)
  ///   - Single-instruction substitution (applied per-instruction)
  ///   - Single-instruction insertions and deletions (each applied per-instruction)
  ///   - Instruction-tag bit-flips (applied per-bit)
  ///   - Instruction-argument substitutions (applied per-argument) NOTE: could use some feedback on this!
  ///   - Not loving the inconsistency between rates and constraints at the moment.
  template<
    size_t TAG_WIDTH,
    typename TRAIT_T=double,
    typename MATCHBIN_T=emp::MatchBin<
      size_t,
      emp::HammingMetric<TAG_WIDTH>,
      emp::RankedSelector<std::ratio<1,2>>,
      emp::MultiplicativeCountdownRegulator<>
    >
  > class SignalGPMutator {
  public:
    // Generally useful aliases
    // - Hardware aliases
    using hardware_t = EventDrivenGP_AW<TAG_WIDTH,TRAIT_T, MATCHBIN_T>;     ///< SignalGP hardware type
    using program_t = typename hardware_t::program_t;   ///< SignalGP program type
    using tag_t = typename hardware_t::affinity_t;      ///< SignalGP tag type
    using inst_lib_t = typename hardware_t::inst_lib_t; ///< SignalGP instruction library type
    using inst_t = typename hardware_t::inst_t;         ///< SignalGP program instruction type
    using fun_t = typename hardware_t::Function;        ///< SignalGP program function type
    using mutator_fun_t = std::function<size_t(program_t &, emp::Random &)>; ///< Mutator function type

    /// Tags can belong to two types of programmatic entities in SignalGP: functions and instructions.
    enum TagType { FUNCTION=0, INSTRUCTION=1 };

    /// Struct used to define a mutation rate.
    struct MutatorParamDef {
      std::string name;       ///< Name of this parameter
      double param;           ///< Value of this parameter
      std::string desc;       ///< Description of this parameter

      MutatorParamDef(const std::string & _n, double _p, const std::string & _d)
        : name(_n), param(_p), desc(_d) { ; }
      MutatorParamDef(const MutatorParamDef &) = default;
    };

    /// Struct used to define a mutation operator.
    struct MutatorDef {
      std::string name;       ///< Name of this mutator
      mutator_fun_t mutator;  ///< Mutate function associated with this mutator
      std::string desc;       ///< Description of this mutator
      size_t last_mut_cnt;    ///< Number of mutations caused by this mutator on the last application of this mutator

      MutatorDef(const std::string & _n, const mutator_fun_t & _fun, const std::string & _d)
        : name(_n), mutator(_fun), desc(_d), last_mut_cnt(0) { ; }
    };

  protected:
    emp::vector<MutatorParamDef> param_lib;          ///< To hold added parameters
    std::map<std::string, size_t> param_name_map;    ///< Associate parameter names with location in param_lib

    emp::vector<MutatorDef> mutator_lib;             ///< To hold added mutators
    std::map<std::string, size_t> mutator_name_map;  ///< Associate mutator name with location in mutator_lib

    // -- General SignalGP program constraints --
    // Program constraints
    size_t prog_min_func_cnt;   ///< Minimum number of functions mutations are allowed to reduce a SignalGP program to.
    size_t prog_max_func_cnt;   ///< Maximum number of functions a mutated SignalGP program can grow to.
    size_t prog_min_func_len;   ///< Minimum number of instructions a SignalGP function can shrink to.
    size_t prog_max_func_len;   ///< Maximum number of instructions a SignalGP function can grow to.
    size_t prog_max_total_len;  ///< Maximum number of *total* instructions a SignalGP program can grow to.

    int prog_min_arg_val;       ///< Minimum argument value a SignalGP instruction can mutate to.
    int prog_max_arg_val;       ///< Maximum argument value a SignalGP instruction can mutate to.


    // IDs to default mutate rates (for easier lookup).
    size_t arg_sub__per_arg__id;      ///< Rate ID for: Rate to apply substitutions to instruction arguments.

    size_t inst_sub__per_inst__id;    ///< Rate ID for: Per-instruction rate to apply instruction substitutions.
    size_t inst_ins__per_inst__id;    ///< Rate ID for: Per-instruction rate to apply instruction insertions.
    size_t inst_del__per_inst__id;    ///< Rate ID for: Per-instruction rate to apply instruction deletions.

    size_t slip__per_func__id;        ///< Rate ID for: Per-function rate to apply slip-mutations.
    size_t func_dup__per_func__id;    ///< Rate ID for: Per-function rate to apply function duplications.
    size_t func_del__per_func__id;    ///< Rate ID for: Per-function rate to apply function deletions.

    size_t tag_bit_flip__per_bit__id; ///< Rate ID for: Per-bit rate to apply tag bit flips.

    /// Get the mutator specified by id.
    MutatorDef & GetMutator(size_t id) {
      return mutator_lib[id];
    }

    /// Get a const reference to the mutator specified by id.
    const MutatorDef & GetConstMutator(size_t id) const {
      return mutator_lib[id];
    }

    /// Get the ID (location in mutator_lib) of mutator specified by name argument.
    size_t GetMutatorID(const std::string & name) const {
      emp_assert(Has(mutator_name_map, name));
      return mutator_name_map.at(name);
    }

  public:
    SignalGPMutator(size_t _PROG_MIN_FUNC_CNT=1,
                    size_t _PROG_MAX_FUNC_CNT=8,
                    size_t _PROG_MIN_FUNC_LEN=1,
                    size_t _PROG_MAX_FUNC_LEN=32,
                    size_t _PROG_MAX_TOTAL_LEN=256,
                    int _PROG_MIN_ARG_VAL=0,
                    int _PROG_MAX_ARG_VAL=15)
      : param_lib(), param_name_map(),
        mutator_lib(), mutator_name_map(),
        prog_min_func_cnt(_PROG_MIN_FUNC_CNT),
        prog_max_func_cnt(_PROG_MAX_FUNC_CNT),
        prog_min_func_len(_PROG_MIN_FUNC_LEN),
        prog_max_func_len(_PROG_MAX_FUNC_LEN),
        prog_max_total_len(_PROG_MAX_TOTAL_LEN),
        prog_min_arg_val(_PROG_MIN_ARG_VAL),
        prog_max_arg_val(_PROG_MAX_ARG_VAL)
        {
          // Setup default rates.
          arg_sub__per_arg__id = AddParam("ARG_SUB__PER_ARG", 0.005, "Rate to apply substitutions to instruction arguments.");
          inst_sub__per_inst__id = AddParam("INST_SUB__PER_INST", 0.005, "Per-instruction rate to apply instruction substitutions. ");
          inst_ins__per_inst__id = AddParam("INST_INS__PER_INST", 0.005, "Per-instruction rate to apply instruction insertions.");
          inst_del__per_inst__id = AddParam("INST_DEL__PER_INST", 0.005, "Per-instruction rate to apply instruction deletions.");
          slip__per_func__id = AddParam("SLIP__PER_FUNC", 0.05, "Per-function rate to apply slip-mutations.");
          func_dup__per_func__id = AddParam("FUNC_DUP__PER_FUNC", 0.05, "Per-function rate to apply function duplications.");
          func_del__per_func__id = AddParam("FUNC_DEL__PER_FUNC", 0.05, "Per-function rate to apply function deletions.");
          tag_bit_flip__per_bit__id = AddParam("TAG_BIT_FLIP__PER_BIT", 0.005, "Per-bit rate to apply tag bit flips. ");
          // Setup default mutators.
          ResetMutators();
        }

    SignalGPMutator(const SignalGPMutator &) = default;
    SignalGPMutator(SignalGPMutator &&) = default;
    ~SignalGPMutator() { ; }

    SignalGPMutator & operator=(const SignalGPMutator &) = default;   ///< Copy operator
    SignalGPMutator & operator=(SignalGPMutator &&) = default;        ///< Move operator

    /// ApplyMutations applies all added mutators to the given program and updates the last mutation count for
    /// each mutator.
    /// @param p - program to be mutated
    /// @param r - random number generator to use
    size_t ApplyMutations(program_t & p, emp::Random & r) {
      size_t mut_cnt = 0;
      for (auto & mutator_type : mutator_lib) {
        mutator_type.last_mut_cnt = mutator_type.mutator(p, r);
        mut_cnt += mutator_type.last_mut_cnt;
      }
      return mut_cnt;
    }

    /// ApplyMutator applies a single mutator (given by name argument) to the given program and updates the last
    /// mutation count for that mutator.
    size_t ApplyMutator(const std::string & name, program_t & p, emp::Random & r) {
      const size_t id = GetMutatorID(name);
      GetMutator(id).last_mut_cnt = GetMutator(id).mutator(p, r);
      return GetMutator(id).last_mut_cnt;
    }

    size_t GetProgMinFuncCnt() const { return prog_min_func_cnt; }
    size_t GetProgMaxFuncCnt() const { return prog_max_func_cnt; }
    size_t GetProgMinFuncLen() const { return prog_min_func_len; }
    size_t GetProgMaxFuncLen() const { return prog_max_func_len; }
    size_t GetProgMaxTotalLen() const { return prog_max_total_len; }
    int GetProgMinArgVal() const { return prog_min_arg_val; }
    int GetProgMaxArgVal() const { return prog_max_arg_val; }
    void SetProgMinFuncCnt(size_t val) { prog_min_func_cnt = val; }
    void SetProgMaxFuncCnt(size_t val) { prog_max_func_cnt = val; }
    void SetProgMinFuncLen(size_t val) { prog_min_func_len = val; }
    void SetProgMaxFuncLen(size_t val) { prog_max_func_len = val; }
    void SetProgMaxTotalLen(size_t val) { prog_max_total_len = val; }
    void SetProgMinArgVal(int val) { prog_min_arg_val = val; }
    void SetProgMaxArgVal(int val) { prog_max_arg_val = val; }

    // Getters and setters for default mutation rates.
    // @amlalejini: not sold on the names for these.
    double ARG_SUB__PER_ARG() const { return GetParam(arg_sub__per_arg__id); }
    double INST_SUB__PER_INST() const { return GetParam(inst_sub__per_inst__id); }
    double INST_INS__PER_INST() const { return GetParam(inst_ins__per_inst__id); }
    double INST_DEL__PER_INST() const { return GetParam(inst_del__per_inst__id); }
    double SLIP__PER_FUNC() const { return GetParam(slip__per_func__id); }
    double FUNC_DUP__PER_FUNC() const { return GetParam(func_dup__per_func__id); }
    double FUNC_DEL__PER_FUNC() const { return GetParam(func_del__per_func__id); }
    double TAG_BIT_FLIP__PER_BIT() const { return GetParam(tag_bit_flip__per_bit__id); }
    void ARG_SUB__PER_ARG(double val) { SetParam(arg_sub__per_arg__id, val); }
    void INST_SUB__PER_INST(double val) { SetParam(inst_sub__per_inst__id, val); }
    void INST_INS__PER_INST(double val) { SetParam(inst_ins__per_inst__id, val); }
    void INST_DEL__PER_INST(double val) { SetParam(inst_del__per_inst__id, val); }
    void SLIP__PER_FUNC(double val) { SetParam(slip__per_func__id, val); }
    void FUNC_DUP__PER_FUNC(double val) { SetParam(func_dup__per_func__id, val); }
    void FUNC_DEL__PER_FUNC(double val) { SetParam(func_del__per_func__id, val); }
    void TAG_BIT_FLIP__PER_BIT(double val) { SetParam(tag_bit_flip__per_bit__id, val); }

    /// Return the number of registered parameters.
    size_t GetParamCnt() const { return param_lib.size(); }

    /// Return the ID of the mutation rate type that has the specified name.
    /// Return (size_t)-1 if nothing found.
    size_t GetParamID(const std::string & name) const {
      emp_assert(Has(param_name_map, name), name);
      return Find(param_name_map, name, (size_t)-1);
    }

    /// Return the rate associated with the specified mutation rate ID.
    double GetParam(size_t id) const { return param_lib[id].param; }

    /// Return the rate associated with the specified mutation rate name.
    double GetParam(const std::string & param_name) const { return GetParam(GetParamID(param_name)); }

    /// Return the description associated with the parameter specified by id.
    const std::string & GetParamDesc(size_t id) const { return param_lib[id].desc; }

    /// Return the description associated with the parameter specified by name.
    const std::string & GetParamDesc(const std::string & name) { return GetDesc(GetParamID(name)); }

    /// Return the parameter name for the parameter with the given ID.
    const std::string & GetParamName(size_t id) const { return param_lib[id].name; }

    /// Add a paramter to the parameter set.
    /// Return ID of that parameter, which can be used to access the parameter value more quickly than with its name.
    size_t AddParam(const std::string & name, double param, const std::string & desc="") {
      emp_assert(!Has(param_name_map, name));
      const size_t id = param_lib.size();
      param_lib.emplace_back(name, param, desc);
      param_name_map[name] = id;
      return id;
    }

    /// Modify existing parameter value (by name).
    void SetParam(const std::string & name, double param) {
      emp_assert(Has(param_name_map, name));
      SetParam(GetParamID(name), param);
    }

    /// Modify existing paramter value (by ID).
    void SetParam(size_t id, double param) {
      emp_assert(id < param_lib.size());
      param_lib[id].param = param;
    }

    /// Return the number of mutators in this SignalGPMutator object.
    size_t GetMutatorCnt() const { return mutator_lib.size(); }

    /// Add a mutator to the mutator set.
    void AddMutator(const std::string & name, const mutator_fun_t & mut_fun, const std::string & desc="") {
      emp_assert(!Has(mutator_name_map, name));
      mutator_name_map[name] = mutator_lib.size();
      mutator_lib.emplace_back(name, mut_fun, desc);
    }

    /// Remove a mutator from the mutator set.
    void RemoveMutator(const std::string & name) {
      emp_assert(Has(mutator_name_map, name));
      emp_assert(mutator_lib.size() > 0);
      size_t rm_id = mutator_name_map[name];
      if (rm_id < mutator_lib.size()-1) {
        size_t mv_id = mutator_lib.size()-1;
        mutator_name_map[mutator_lib[mv_id].name] = rm_id;
        std::swap(mutator_lib[rm_id], mutator_lib[mv_id]);
        mutator_name_map.erase(name);
      }
      mutator_lib.pop_back();
    }

    /// Remove all mutators from the mutator set.
    void ClearMutators() {
      mutator_lib.clear();
      mutator_name_map.clear();
    }

    /// Reset mutator set back to the defaults.
    void ResetMutators() {
      ClearMutators();
      AddMutator("FuncDup", [this](program_t & p, emp::Random & r) { return this->DefaultMutator_FuncDup(p, r); }, "Default mutator. Whole-function duplications applied at a per-function rate.");
      AddMutator("FuncDel", [this](program_t & p, emp::Random & r) { return this->DefaultMutator_FuncDel(p, r); }, "Default mutator. Whole-function deletions applied at a per-function rate.");
      AddMutator("FuncTag", [this](program_t & p, emp::Random & r) { return this->DefaultMutator_FuncTag(p, r); }, "Default mutator. Function tag mutations applied at a per-bit rate.");
      AddMutator("Slip", [this](program_t & p, emp::Random & r) { return this->DefaultMutator_Slip(p, r); }, "Default mutator. Slip mutations (multi-instruction sequence duplication/deletions) applied at a per-function rate.");
      AddMutator("Subs", [this](program_t & p, emp::Random & r) { return this->DefaultMutator_Subs(p, r); }, "Default mutator. Single-instruction substitutions applied at a per-instruction rate, argument substitutions applied at a per-argument rate, and instruction tag mutations applied at a per-bit rate.");
      AddMutator("InstInDels", [this](program_t & p, emp::Random & r) { return this->DefaultMutator_InstInDels(p, r); }, "Default mutator. Single-instruction insertions and deletions applied at a per-instruction rate.");
    }

    /// Return the description associated with the mutator associated with name.
    const std::string & GetMutatorDesc(const std::string & name) const { return GetConstMutator(GetMutatorID(name)).desc; }

    /// Return the last mutation count from the mutator associated with name.
    size_t GetLastMutationCnt(const std::string & name) const { return GetConstMutator(GetMutatorID(name)).last_mut_cnt; }

    // ---------------------------------------
    // --- Default mutator implementations ---

    /// Mutator: Default implementation for whole-function duplication mutations.
    /// Respects constraints (e.g., max total program length, etc.).
    /// Duplications occur at a per-function rate specified by the "FUNC_DUP__PER_FUNC" parameter value.
    size_t DefaultMutator_FuncDup(program_t & program, emp::Random & rnd) {
      size_t mut_cnt = 0;
      size_t expected_prog_len = program.GetInstCnt();
      // Perform function duplications!
      size_t orig_func_wall = program.GetSize();
      for (size_t fID = 0; fID < orig_func_wall; ++fID) {
        // Should we duplicate this function?
        if (fID < orig_func_wall &&
            rnd.P(FUNC_DUP__PER_FUNC()) &&
            program.GetSize() < GetProgMaxFuncCnt() &&
            expected_prog_len + program[fID].GetSize() <= GetProgMaxTotalLen()) {
            // Duplicate!
            program.PushFunction(program[fID]);
            expected_prog_len += program[fID].GetSize();
            ++mut_cnt;
        }
      }
      return mut_cnt;
    }

    /// Mutator: Default implementation for whole-function deletion mutations.
    /// Respects constraints (e.g., max total program length, etc.).
    /// Deletions occur at a per-function rate specified by the "FUNC_DEL__PER_FUNC" parameter value.
    size_t DefaultMutator_FuncDel(program_t & program, emp::Random & rnd) {
      size_t mut_cnt = 0;
      // Perform function deletions!
      for (int fID = 0; fID < (int) program.GetSize(); ++fID) {
        // Should we delete this function?
        if (rnd.P(FUNC_DEL__PER_FUNC()) &&
            program.GetSize() > GetProgMinFuncCnt())
          {
            program.DeleteFunction(fID);
            ++mut_cnt;
            fID -= 1;
            continue;
        }
      }
      return mut_cnt;
    }

    /// Mutator: Default implementation for function tag mutations.
    /// Respects constraints (e.g., max total program length, etc.).
    /// Function tag bit-flips occur at a per-bit rate specified by the "TAG_BIT_FLIP__PER_BIT" parameter value.
    size_t DefaultMutator_FuncTag(program_t & program, emp::Random & rnd) {
      size_t mut_cnt = 0;
      // Perform function tag mutations!
      for (size_t fID = 0; fID < program.GetSize(); ++fID) {
        tag_t tag = program[fID].GetAffinity();
        for (size_t i = 0; i < tag.GetSize(); ++i) {
          if (rnd.P(TAG_BIT_FLIP__PER_BIT())) {
            tag.Toggle(i);
            ++mut_cnt;
          }
        }
        program[fID].SetAffinity(tag);
      }
      return mut_cnt;
    }

    /// Mutator: Default implementation for slip mutations, which result in the duplication or deletion
    ///          of sequences of instructions within a function.
    /// Respects constraints (e.g., max total program length, etc.).
    /// Slip-mutations occur at a per-function rate specified by the "SLIP__PER_FUNC" parameter value.
    size_t DefaultMutator_Slip(program_t & program, emp::Random & rnd) {
      size_t mut_cnt = 0;
      size_t expected_prog_len = program.GetInstCnt();
      // Perform per-function slip-mutations!
      for (size_t fID = 0; fID < program.GetSize(); ++fID) {
        if (rnd.P(SLIP__PER_FUNC())) {
          size_t begin = rnd.GetUInt(program[fID].GetSize());
          size_t end = rnd.GetUInt(program[fID].GetSize());
          const bool dup = begin < end;
          const bool del = begin > end;
          const int dup_size = (int)end - (int)begin;
          const int del_size = (int)begin - (int)end;
          if (dup &&
              (expected_prog_len + (size_t)dup_size <= GetProgMaxTotalLen()) &&
              (program[fID].GetSize() + (size_t)dup_size <= GetProgMaxFuncLen())) {
            // Duplicate begin:end!
            const size_t new_size = program[fID].GetSize() + (size_t)dup_size;
            fun_t new_fun(program[fID].GetAffinity());
            for (size_t i = 0; i < new_size; ++i) {
              if (i < end) new_fun.PushInst(program[fID][i]);
              else new_fun.PushInst(program[fID][i - (size_t)dup_size]);
            }
            program[fID] = new_fun;
            ++mut_cnt;
            expected_prog_len += (size_t)dup_size;
          } else if (del &&
                     (program[fID].GetSize() - (size_t)del_size) >= GetProgMinFuncLen()) {
            // Delete end:begin!
            fun_t new_fun(program[fID].GetAffinity());
            for (size_t i = 0; i < end; ++i)
              new_fun.PushInst(program[fID][i]);
            for (size_t i = begin; i < program[fID].GetSize(); ++i)
              new_fun.PushInst(program[fID][i]);
            program[fID] = new_fun;
            ++mut_cnt;
            expected_prog_len -= (size_t)del_size;
          }
        }
      }
      return mut_cnt;
    }

    /// Mutator: Default implementation for instruction substitution mutations, including instruction-operation substitutions,
    ///          instruction-argument substitutions, and instruction-tag bit-flips.
    /// Respects constraints (e.g., max total program length, etc.).
    /// Instruction substitions occur at a per-instruction rate specified by "INST_SUB__PER_INST".
    /// Instruction argument substitutions occur at a per-argument rate specified by "ARG_SUB__PER_ARG".
    /// Instruction tag mutations occur at a per-bit rate specified by "TAG_BIT_FLIP__PER_BIT".
    size_t DefaultMutator_Subs(program_t & program, emp::Random & rnd) {
      size_t mut_cnt = 0;
      // Perform single-instruction substitutions!
      for (size_t fID = 0; fID < program.GetSize(); ++fID) {
        for (size_t iID = 0; iID < program[fID].GetSize(); ++iID) {
          inst_t & inst = program[fID][iID];

          // Mutate affinity
          tag_t & tag = inst.affinity;
          for (size_t k = 0; k < tag.GetSize(); ++k) {
            if (rnd.P(TAG_BIT_FLIP__PER_BIT())) {
              tag.Toggle(k);
              ++mut_cnt;
            }
          }

          // Mutate instruction operation.
          if (rnd.P(INST_SUB__PER_INST())) {
            inst.id = rnd.GetUInt(program.GetInstLib()->GetSize());
            ++mut_cnt;
          }

          // Mutate instruction arguments.
          for (size_t k = 0; k < hardware_t::MAX_INST_ARGS; ++k) {
            if (rnd.P(ARG_SUB__PER_ARG())) {
              inst.args[k] = rnd.GetInt(GetProgMinArgVal(), GetProgMaxArgVal());
              ++mut_cnt;
            }
          }
        }
      }
      return mut_cnt;
    }

    /// Mutator: Default implementation for single-instruction insertion and deletion mutations.
    /// Respects constraints (e.g., max total program length, etc.).
    /// Single-instruction insertions occur at a per-instruction rate specified by "INST_INS__PER_INST".
    /// Single-instruction deletions occur at a per-instruction rate specified by "INST_DEL__PER_INST".
    size_t DefaultMutator_InstInDels(program_t & program, emp::Random & rnd) {
      size_t mut_cnt = 0;
      size_t expected_prog_len = program.GetInstCnt();
            // Perform single-instruction insertion/deletions
      for (size_t fID = 0; fID < program.GetSize(); ++fID) {
        fun_t new_fun(program[fID].GetAffinity());
        size_t expected_func_len = program[fID].GetSize();
        // Compute number and location of insertions.
        const uint32_t num_ins = rnd.GetBinomial(program[fID].GetSize(), INST_INS__PER_INST());
        emp::vector<size_t> ins_locs;
        if (num_ins > 0) {
          ins_locs = emp::RandomUIntVector(rnd, num_ins, 0, program[fID].GetSize());
          std::sort(ins_locs.begin(), ins_locs.end(), std::greater<size_t>());
        }
        size_t rhead = 0;
        while (rhead < program[fID].GetSize()) {
          // Should we insert?
          if (ins_locs.size() > 0) {
            if (rhead >= ins_locs.back() &&
                expected_func_len < GetProgMaxFuncLen() &&
                expected_prog_len < GetProgMaxTotalLen()) {
              // Insert a random instruction.
              new_fun.PushInst(GenRandSignalGPInst(rnd, *(program.GetInstLib()), GetProgMinArgVal(), GetProgMaxArgVal()));
              ++mut_cnt;
              ++expected_prog_len;
              ++expected_func_len;
              ins_locs.pop_back();
              continue;
            }
          }

          // Should we delete this instruction?
          if (rnd.P(INST_DEL__PER_INST()) &&
              expected_func_len > GetProgMinFuncLen()) {
            // Delete this instruction!
            ++mut_cnt;
            --expected_func_len;
            --expected_prog_len;
          } else {
            new_fun.PushInst(program[fID][rhead]);
          }
          ++rhead;
        }
        program[fID] = new_fun;
      }
      return mut_cnt;
    }

    // --------------------------------
    // --- Useful utility functions ---

    /// Output (via the given std::ostream, std::cout by default) report of parameters and mutators
    /// associated with this SignalGPMutator object.
    void Print(std::ostream & os=std::cout) {
      os << "== MUTATOR PARAMETERS ==\n";
      os << "PROG_MIN_FUNC_CNT = " << GetProgMinFuncCnt() << "\n";
      os << "PROG_MAX_FUNC_CNT = " << GetProgMaxFuncCnt() << "\n";
      os << "PROG_MIN_FUNC_LEN = " << GetProgMinFuncLen() << "\n";
      os << "PROG_MAX_FUNC_LEN = " << GetProgMaxFuncLen() << "\n";
      os << "PROG_MAX_TOTAL_LEN = " << GetProgMaxTotalLen() << "\n";
      os << "PROG_MIN_ARG_VAL = " << GetProgMinArgVal() << "\n";
      os << "PROG_MAX_ARG_VAL = " << GetProgMaxArgVal() << "\n";
      for (auto & param : param_lib) {
        os << param.name << " = " << param.param << " (" << param.desc << ")\n";
      }
      os << "== MUTATORS ==\n";
      for (auto & mutator_type : mutator_lib) {
        os << mutator_type.name << " : " << mutator_type.desc << "\n";
      }
    }

    /// Verify that the given program (prog) is within the constraints associated with this SignalGPMutator object.
    /// Useful for mutator testing.
    bool VerifyProgram(program_t & prog) {
      if (prog.GetInstCnt() > GetProgMaxTotalLen()) return false;
      if (prog.GetSize() < GetProgMinFuncCnt()) return false;
      if (prog.GetSize() > GetProgMaxFuncCnt()) return false;
      for (size_t fID = 0; fID < prog.GetSize(); ++fID) {
        if (prog[fID].GetSize() < GetProgMinFuncLen()) return false;
        if (prog[fID].GetSize() > GetProgMaxFuncLen()) return false;
        for (size_t iID = 0; iID < prog[fID].GetSize(); ++iID) {
          for (size_t k = 0; k < hardware_t::MAX_INST_ARGS; ++k) {
            if (prog[fID][iID].args[k] < GetProgMinArgVal()) return false;
            if (prog[fID][iID].args[k] > GetProgMaxArgVal()) return false;
          }
        }
      }
      return true;
    }
  };

  template<typename Hardware>
  class SignalGPMutatorFacade : public SignalGPMutator<Hardware::affinity_width, typename Hardware::trait_t, typename Hardware::matchbin_t> { } ;
}

#endif // #ifndef EMP_HARDWARE_SIGNALGP_UTILS_HPP_INCLUDE<|MERGE_RESOLUTION|>--- conflicted
+++ resolved
@@ -4,15 +4,7 @@
  *  date: 2018-2022
 */
 /**
-<<<<<<< HEAD
- *  @note This file is part of Empirical, https://github.com/devosoft/Empirical
- *  @copyright Copyright (C) Michigan State University, MIT Software license; see doc/LICENSE.md
- *  @date 2018-2022.
- *
- *  @file signalgp_utils.hpp
-=======
  *  @file
->>>>>>> 0678db47
  *  @brief Helper functions for working with SignalGP virtual hardware/programs.
  *  @todo Mutator class
  *  @todo tests
